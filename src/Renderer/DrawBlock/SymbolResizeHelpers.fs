module SymbolResizeHelpers

open Elmish
open CommonTypes
open DrawModelType.SymbolT
open Symbol
open Optics
open Optic
open Operators

open SymbolHelpers
open BlockHelpers


module Constants =
    [<Literal>]
    let smallPosOffset = 0.0001

let rotateSide (rotation: Rotation) (side:Edge) :Edge =
    match rotation, side with
    | Degree0, _ -> side
    | Degree90, Top -> Left
    | Degree90, Left -> Bottom
    | Degree90, Bottom -> Right
    | Degree90, Right -> Top
    | Degree180, Top -> Bottom
    | Degree180, Bottom -> Top
    | Degree180, Left -> Right
    | Degree180, Right -> Left
    | Degree270, Top -> Right
    | Degree270, Left -> Top
    | Degree270, Bottom -> Left
    | Degree270, Right -> Bottom



/// rotates the portMap information left or right as per rotation
let rotatePortInfo (rotation:Rotation) (portMaps:PortMaps) : PortMaps=
    //need to update portOrientation and portOrder
    //printfn "running rotatePortInfo"
    let newPortOrientation = 
        portMaps.Orientation |> Map.map (fun id side -> rotateSide rotation side)

    let rotatePortList currPortOrder side =
        currPortOrder |> Map.add (rotateSide rotation side) portMaps.Order[side]

    let newPortOrder = 
        (Map.empty, [Top; Left; Bottom; Right]) ||> List.fold rotatePortList
    {Orientation= newPortOrientation; Order = newPortOrder}

let adjustPosForRotation 
        (rotation:Rotation) 
        (h: float)
        (w:float)
        (pos: XYPos)
         : XYPos =
    let posOffset =
        match rotation with
        | Degree90 | Degree270 -> { X = (float)w/2.0 - (float) h/2.0 ;Y = (float) h/2.0 - (float)w/2.0 }
<<<<<<< HEAD
        | _ ->  {X=0. ; Y=0.}//failwithf "Can't encounter Degree0 or Degree180 here in SymbolResizeHelpers/adjustPosForRotation function"
=======
        | _ -> {X=0.;Y=0. }// failwithf "Can't encounter Degree0 or Degree180 here in SymbolResizeHelpers/adjustPosForRotation function"
>>>>>>> 509808bf
    pos - posOffset


/// Takes a symbol in and returns the same symbol rotated left or right
let rotateSymbol (rotation: Rotation) (sym: Symbol) : Symbol =
    // update comp w h
    match sym.Component.Type with
    | Custom _->
        let portMaps = rotatePortInfo rotation sym.PortMaps
        let getHW (sym:Symbol) = {X=sym.Component.W;Y=sym.Component.H}
        let sym' =
            {sym with PortMaps = portMaps}
            |> autoScaleHAndW
        {sym' with Pos = sym.Pos + (getHW sym - getHW sym') * 0.5}
        
    | _ ->
        let h,w = getRotatedHAndW sym

        let newPos = adjustPosForRotation rotation h w sym.Pos
        let newComponent = { sym.Component with X = newPos.X; Y = newPos.Y}

        let newSTransform = 
            match sym.STransform.Flipped with
            | true -> 
                {sym.STransform with Rotation = combineRotation (invertRotation rotation) sym.STransform.Rotation} // hack for rotating when flipped 
            | false -> 
                {sym.STransform with Rotation = combineRotation rotation sym.STransform.Rotation}
        { sym with 
            Pos = newPos;
            PortMaps = rotatePortInfo rotation sym.PortMaps
            STransform = newSTransform 
            LabelHasDefaultPos = true
            Component = newComponent
        } |> calcLabelBoundingBox

let rec rotateAntiClockByAng (rotAngle: Rotation) (sym: Symbol) : Symbol =
    match rotAngle with
    | Degree0 -> sym
    | deg ->
        let newSym = rotateSymbol Degree270 sym
        match deg with
        | Degree90 -> newSym
        | Degree180 ->
            rotateAntiClockByAng (Degree90) newSym
        | Degree270 ->
            rotateAntiClockByAng (Degree180) newSym
        | Degree0 -> failwithf "Can't encounter Degree0 here"

/// Flips a side horizontally
let flipSideHorizontal (edge: Edge) : Edge =
    match edge with
    | Left | Right ->
        edge
        |> rotateSide Degree180
    | _ -> edge

/// Takes in a symbol and returns the same symbol flipped
let flipSymbol (orientation: FlipType) (sym:Symbol) : Symbol =
    let portOrientation = 
        sym.PortMaps.Orientation |> Map.map (fun id side -> flipSideHorizontal side)

    let flipPortList currPortOrder side =
        currPortOrder |> Map.add (flipSideHorizontal side ) sym.PortMaps.Order[side]

    let portOrder = 
        (Map.empty, [Top; Left; Bottom; Right]) ||> List.fold flipPortList
        |> Map.map (fun edge order -> List.rev order)       

    let newSTransform = 
        {Flipped= not sym.STransform.Flipped;
        Rotation= sym.STransform.Rotation} 

    { sym with
        PortMaps = {Order=portOrder;Orientation=portOrientation}
        STransform = newSTransform
        LabelHasDefaultPos = true
    }
    |> calcLabelBoundingBox
    |> (fun sym -> 
        match orientation with
        | FlipHorizontal -> sym
        | FlipVertical -> 
            sym
            |> rotateAntiClockByAng Degree180)

let changeSymbolCorners showCorners sym = 
    set (appearance_ >-> showCorners_) showCorners sym

let hideCompCorners (model: Model) = 
    let resetSymbols =
        model.Symbols
        |> Map.map (fun _ sym -> changeSymbolCorners DontShow sym)

    { model with Symbols = resetSymbols }

/// Given a model it will change the appearance of all the specified components' corners
let showCompCorners (model: Model) (cornerShow) (compIds: ComponentId list) =
    let resetSymbols =
        let model' = hideCompCorners model
        model'.Symbols
    
    let updateSymbolInMap prevMap cId = 
        prevMap
        |> if (Map.containsKey cId model.Symbols) then  Map.add cId (changeSymbolCorners cornerShow model.Symbols[cId]) else id

    let newSymbols = 
        (resetSymbols, compIds) 
        ||> List.fold updateSymbolInMap

    { model with Symbols = newSymbols }



/// Resize a custom component so corner follows current mouse location.
/// Note that we expect current mouse to be close to one of the corners.
let manualSymbolResize
        (model: Model)
        (compId : ComponentId)
        (fixedCornerLoc: XYPos) // XYPos of corner opposite that which is clicked - this will not change
        (mPos: XYPos) // XYPos of mouse. Symbol will be resized to make its clicked corner match this
        = 
    printfn "running manualSymbolResize"
    let symbol = model.Symbols[compId]
    let symPos = get posOfSym_ symbol
    let comp = symbol.Component 
    let scale = get scaleF_ symbol

    /// Componentwise multiply
    let outerProduct ({X=x;Y=y}:XYPos) ({X=x1;Y=y1}:XYPos) = {X=x*x1;Y=y*y1}

    /// True if symbol is rotated 90 or 270 degrees swapping X,Y box dimensions
    let symXyAreSwapped =
        match symbol.STransform.Rotation with
        | Degree0 | Degree180 -> false
        | Degree90 | Degree270 -> true

    /// Does not include rotation or scaling
    let compBox = {X=comp.W; Y=comp.H}

    /// Function will return X,Y swapped iff symbols is rotated 90 or 270 degrees
    let swapXYByRot ({X=x;Y=y}:XYPos) =
        if symXyAreSwapped then {X=y; Y=x} else {X=x; Y=y}

    /// Correct dimensions for scaled and unscaled component box
    let scaledSymBox, symBox =
        outerProduct compBox scale |> swapXYByRot,
        compBox |> swapXYByRot

    /// Vector outer product
    let outerProduct (a: XYPos) (b: XYPos) = {X=a.X*b.X; Y=a.Y*b.Y}

    /// apply function f to both the components of xy
    let xyApplyF (f: float -> float) (xy: XYPos) =
        {X = f xy.X; Y = f xy.Y}


    /// Diagonal between moving corner and opposite fixed corner
    let diag = mPos - fixedCornerLoc

    /// Indicates for X & Y is the diagonal dimension negative
    let invert = xyApplyF (sign >> float) diag

    /// diagonal with abs value of each component
    let posDiag = outerProduct diag invert
    /// difference between current and required moving corner position.
    /// signs pos or neg.
    let deltaDiag = posDiag - scaledSymBox
    let scale' = {X=posDiag.X/symBox.X; Y = posDiag.Y/symBox.Y}

    /// Adjustment to top left corner symbol position
    /// to keep fixed point (which may not be top left) fixed
    let posDelta: XYPos =
        match int invert.X, int invert.Y with
        | 1, -1 ->     0.,          -deltaDiag.Y
        | -1, 1 ->    -deltaDiag.X,  0.
        | -1, -1 ->   -deltaDiag.X, -deltaDiag.Y
        | 1, 1 | _ ->  0.,           0.
        |> fun (x,y) -> {X=x; Y=y}

    let newSymbol =
        let scale'' = swapXYByRot scale'
        match scale' with
        | {X=x;Y=y} when x <= 0.001 || y <= 0.001 -> symbol // hack to avoid divide by zero errors
        | _ ->
            symbol 
            |> set  scaleF_ scale'' // set symbol scaling
            |> set posOfSym_ (posDelta + symPos) // set symbol position
           
        |> set (appearance_ >-> showCorners_) ShowAll
        |> map (labelBoundingBox_ >-> topLeft_) (fun lPos -> lPos + posDelta) // set label position as symbol

    set (symbolOf_ compId) newSymbol model, Cmd.none  // update map      <|MERGE_RESOLUTION|>--- conflicted
+++ resolved
@@ -57,11 +57,7 @@
     let posOffset =
         match rotation with
         | Degree90 | Degree270 -> { X = (float)w/2.0 - (float) h/2.0 ;Y = (float) h/2.0 - (float)w/2.0 }
-<<<<<<< HEAD
-        | _ ->  {X=0. ; Y=0.}//failwithf "Can't encounter Degree0 or Degree180 here in SymbolResizeHelpers/adjustPosForRotation function"
-=======
         | _ -> {X=0.;Y=0. }// failwithf "Can't encounter Degree0 or Degree180 here in SymbolResizeHelpers/adjustPosForRotation function"
->>>>>>> 509808bf
     pos - posOffset
 
 
