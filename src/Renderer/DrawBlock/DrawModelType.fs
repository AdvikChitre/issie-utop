--- conflicted
+++ resolved
@@ -399,11 +399,8 @@
         WidthStart : float
         HeightStart : float
         StartingPos: XYPos
-<<<<<<< HEAD
         StartingMouse: XYPos
-=======
         MovingPosButton : XYPos
->>>>>>> 388bbf0e
         ShowBox: bool
         BoxBound: BoundingBox
         ScaleButton: Button
