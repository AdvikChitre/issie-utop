--- conflicted
+++ resolved
@@ -25,9 +25,6 @@
 open BusWire
 open BusWireUpdateHelpers
 open BusWireRoutingHelpers
-<<<<<<< HEAD
-open SymbolReplaceHelpers
-=======
 open EEExtensions
 open Optics
 open Optics.Operators
@@ -38,15 +35,12 @@
 open DrawModelType
 open Sheet.SheetInterface
 
->>>>>>> e9268ea6
 
 
 //-----------------Module for beautify Helper functions--------------------------//
 // Typical candidates: all individual code library functions.
 // Other helpers identified by Team
 
-<<<<<<< HEAD
-=======
 
 // Key Type Difficulty Value read or written 
 // B1R, B1W RW 
@@ -54,7 +48,6 @@
 
 
 /// Calculates the final dimensions of a symbol, considering potential scaling.
->>>>>>> e9268ea6
 let caseInvariantEqual str1 str2 =
         String.toUpper str1 = String.toUpper str2
 let getlabel (model:SheetT.Model) (label:string): SymbolT.Symbol option = 
@@ -62,20 +55,10 @@
         |> Map.values
         |> Seq.tryFind (fun sym -> caseInvariantEqual label sym.Component.Label)
 
-<<<<<<< HEAD
-
-//-------------------------------------------------------------------------------------------------//
-//-------------------------------------------------------------------------------------------------//
-//-------------------------------------------------------------------------------------------------//
-
+//-------------------------------------------------------------------------------------------------//
+//-------------------------------------------------------------------------------------------------//
+//-------------------------------------------------------------------------------------------------//
 // B1 The dimensions of a custom component symbol
-
-=======
-//-------------------------------------------------------------------------------------------------//
-//-------------------------------------------------------------------------------------------------//
-//-------------------------------------------------------------------------------------------------//
-// B1 The dimensions of a custom component symbol
->>>>>>> e9268ea6
 let CustomComponentDimensionsLens (symbol: SymbolT.Symbol) : Lens<SheetT.Model, (float * float)> =
 
         let originalWidth = symbol.Component.W
@@ -104,24 +87,10 @@
             updatedSheetModel
         (get, set)
 
-<<<<<<< HEAD
-
-=======
->>>>>>> e9268ea6
 //-------------------------------------------------------------------------------------------------//
 //-------------------------------------------------------------------------------------------------//
 //-------------------------------------------------------------------------------------------------//
 // B2 The position of a symbol on the sheet 
-<<<<<<< HEAD
-let moveSymbolToPosition (symbol: SymbolT.Symbol) (newPos: XYPos) (model: SheetT.Model): SheetT.Model=
-
-    let updatedSymbol = { symbol with Pos = newPos }
-    let symbolModelUpdated = SymbolUpdate.replaceSymbol model.Wire.Symbol updatedSymbol symbol.Id
-    let updatedSheetModel = model |> Optic.set SheetT.symbol_ symbolModelUpdated
-
-    updatedSheetModel
-
-=======
 let symbolModel_ = SheetT.symbol_
 let moveSymbolToPosition (symbol: SymbolT.Symbol) (newPos: XYPos) (model: SheetT.Model): SheetT.Model=
 
@@ -132,27 +101,10 @@
     model
     |> Optic.set symbolModel_ symModel
     
->>>>>>> e9268ea6
 //-------------------------------------------------------------------------------------------------//
 //-------------------------------------------------------------------------------------------------//
 //-------------------------------------------------------------------------------------------------//
 // B3 Read/write the order of ports on a specified side of a symbol
-<<<<<<< HEAD
-let portOrderLens (side: Edge) : Lens<PortMaps, string list option> =
-    // Getter function: gets the list of port IDs for a specified side
-    let get (portMaps: PortMaps) =
-        Map.tryFind side portMaps.Order
-    // Setter function: returns a new PortMaps with updated port order for the specified side
-    let set (newOrderOpt: string list option) (portMaps: PortMaps) =
-        match newOrderOpt with
-        | Some newOrder ->
-            let updatedOrder = Map.add side newOrder portMaps.Order
-            { portMaps with Order = updatedOrder }
-        | None -> portMaps  // If None, don't modify the portMaps
-
-    (get, set)
-
-=======
 let portOrderLens (side: Edge) : Lens<SymbolT.Symbol, string list option> =
 
     let get (symbol: SymbolT.Symbol) =
@@ -168,42 +120,10 @@
     (get, set)
 
 
->>>>>>> e9268ea6
 //-------------------------------------------------------------------------------------------------//
 //-------------------------------------------------------------------------------------------------//
 //-------------------------------------------------------------------------------------------------//
 // B4 The reverses state of the inputs of a MUX2 
-<<<<<<< HEAD
-let MuxReverseLens (symbol: SymbolT.Symbol) : Lens<SheetT.Model, bool> =
-    let get (model: SheetT.Model) = 
-        
-        let inputPortOption = symbol.ReversedInputPorts
-        match inputPortOption with
-        | Some state -> state
-        | None -> false
-        
-    let set (newState: bool) (model: SheetT.Model) =
-
-        let updatedSymbol = changeReversedInputs model.Wire.Symbol symbol.Id
-        let symbolModelUpdated = SymbolUpdate.replaceSymbol model.Wire.Symbol updatedSymbol symbol.Id
-        let updatedSheetModel = model |> Optic.set SheetT.symbol_ symbolModelUpdated
-        updatedSheetModel
-
-    (get, set)
-
-//-------------------------------------------------------------------------------------------------//
-//-------------------------------------------------------------------------------------------------//
-//-------------------------------------------------------------------------------------------------//
-
-// B5R - Read the position of a port on the sheet
-let readPortPosition (sym: Symbol) (port: Port) : XYPos =
-    let addXYPos (pos1: XYPos) (pos2: XYPos) : XYPos =
-        { X = pos1.X + pos2.X; Y = pos1.Y - pos2.Y }
-    let TopLeft = sym.Pos
-    let offset = getPortPos sym port
-    addXYPos TopLeft offset
-
-=======
 let reverseMuxInputLens (symbol: SymbolT.Symbol) : Lens<SheetT.Model, bool> =
 
     let get (model: SheetT.Model): bool = 
@@ -263,7 +183,6 @@
         W = scaledW; 
         H = scaledH 
     }
->>>>>>> e9268ea6
 
 
 //-------------------------------------------------------------------------------------------------//
@@ -350,13 +269,8 @@
 //-------------------------------------------------------------------------------------------------//
 //-------------------------------------------------------------------------------------------------//
 //-------------------------------------------------------------------------------------------------//
-<<<<<<< HEAD
-// T2R
-// The number of distinct wire visible segments that intersect with one or more symbols.
-=======
 // T2R R Low 
 // The number of distinct wire visible segments that intersect with one or more symbols. See Tic
->>>>>>> e9268ea6
 let countSymbolIntersectingWire (sheet: SheetT.Model) =
 
     let wireModel = sheet.Wire
@@ -471,15 +385,9 @@
 let countRightAngleIntersect (segVectorList: list<SegVector>) =
     let verticals = segVectorList |> List.filter (fun seg -> seg.Direction.X = 0.0)
     let horizontals = segVectorList |> List.filter (fun seg -> seg.Direction.Y = 0.0)
-<<<<<<< HEAD
 
     let mutable count = 0
 
-=======
-
-    let mutable count = 0
-
->>>>>>> e9268ea6
     verticals
     |> List.collect (fun vSeg -> horizontals |> List.filter (isCrossingAtRightAngle vSeg))
     |> List.length
@@ -546,20 +454,11 @@
         model.Wire.Wires
         |> Map.toList // Convert the map of wires to a list<SegVector>
         |> List.collect (fun (wId, _) -> wireToSegments wId model) // flatten the lists of segments
-<<<<<<< HEAD
 
     segWithoutOverlap
     |> mergeAllOverlapSegments // Merge overlapping segments
     |> List.sumBy (fun seg -> abs seg.Direction.X + abs seg.Direction.Y) // Sum length
     
-
-=======
->>>>>>> e9268ea6
-
-    segWithoutOverlap
-    |> mergeAllOverlapSegments // Merge overlapping segments
-    |> List.sumBy (fun seg -> abs seg.Direction.X + abs seg.Direction.Y) // Sum length
-    
 //-------------------------------------------------------------------------------------------------//
 //-------------------------------------------------------------------------------------------------//
 //-------------------------------------------------------------------------------------------------//
@@ -567,16 +466,6 @@
 // Count the number of right angles in a wire
 let countWireRightAngles (wId: ConnectionId) (model: SheetT.Model) =
 
-<<<<<<< HEAD
-// Count the number of right angles in a wire
-let countWireRightAngles (wId: ConnectionId) (model: SheetT.Model) =
-
-    let segments = visibleSegments wId model
-
-    segments
-    |> List.length
-    |> (fun numSegments -> if numSegments = 0 then 0 else numSegments - 1)
-=======
     let segmentsPos = visibleSegments wId model
 
     segmentsPos
@@ -586,7 +475,6 @@
         then numSegments - 1 
         else 0)
     
->>>>>>> e9268ea6
 
 /// Sums up the right angles from all wires in the model.
 let countTotalRightAngles (model: SheetT.Model) =
