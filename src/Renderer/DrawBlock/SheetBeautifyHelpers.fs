﻿module SheetBeautifyHelpers

<<<<<<< HEAD
//-----------------Module for beautify Helper functions--------------------------//
=======
>>>>>>> 0466d766
open EEExtensions
open CommonTypes
open DrawModelType.SymbolT
open DrawModelType
open Optics
open Symbol
open BusWireRoute
open Helpers
open BlockHelpers

open Optics.Operators // for >-> operator
<<<<<<< HEAD

//----------------------------------------------------------------------------------------------------//
//----------------------------------------RotateScale-------------------------------------------------//
//----------------------------------------------------------------------------------------------------//


let getBlockAbstracted (symbols: Symbol list) : BoundingBox =
    /// Sample implementation to show how abstraction can capture XY regularity
    /// It is debatable whetehr this on its own is worthwhile because of the
    /// cognitive burden understanding what it is doing. But with more consistent use
    /// of XYPos (see TODO) and a few standard helper functions it looks better.
    /// This implementation captures more readably the "real content" of the function.

    /// Return height and width of symbol in XYPos form
    /// TODO - refactor rotatScaleHW to do this!
    let getWH sym =
        getRotatedHAndW sym
        |> (fun (h, w) -> {X=w;Y=h})

    /// Convenience function to turn its two curries arguments into an XYPos
    /// TODO: put this in DrawHelpers with other low-level stuff.
    let toXY x y : XYPos = {X=x;Y=y}

    /// apply f to a list to genrate a list of XYPos. Extract lists of X and y coordinates.
    /// Apply total to make a float from each coordinate-list, return X,Y results as an XYPos.
    let listMapXY total (f: 'a -> XYPos) (xyL: 'a list) =
            toXY (total (List.map (fun xy -> (f xy).X) xyL))
                 (total (List.map (fun xy -> (f xy).Y) xyL))
    
    // Calculate the maximum X & Y position of a symbol edge in the bounding box plus its rotated width
    let maxXY = symbols |> listMapXY List.max (fun sym -> sym.Pos + getWH sym)

    // Calculate the minimum X & Y  position of a symbol edge in the bounding box
    let minXY = symbols |> listMapXY List.min (fun sym -> sym.Pos)

    // used to generate result
    let sizeXY = maxXY - minXY

    // TODO: make W,H into an XYPos chnaging types. In addition,
    // move W,H (now called Size) from Component into Symbol so that
    // all the non-electrical component stuff is part of Symbol not Component.
    // Do a similar transform of HScale,VScale to Scale : XYPos.
    { TopLeft = minXY; W = sizeXY.X; H = sizeXY.Y }

//----------------------------------------------------------------------------------------------------//
//----------------------------------------General Helpers---------------------------------------------//
//----------------------------------------------------------------------------------------------------//

//----------------------------------------------------------------------------------------------------//
//----------------------------------------General Helpers---------------------------------------------//
//----------------------------------------------------------------------------------------------------//

module Constants =
    /// determines how close segment starting positions must be for them to be in the same bucket
    /// segment overlaps are determined by checking are segment starts in the same bucket
    /// this is faster than clustering based in euclidean distance
    /// Two very close segments will sometimes map to different buckets if on a bucket boundary
    /// for the use here this potential error is likley very unusual and deemed OK
    let bucketSpacing = 0.1


/// Compare two strings ignoring case
let caseInvariantEqual str1 str2 =
    String.toUpper str1 = String.toUpper str2

/// Rotate the symbol given by symLabel by an amount rotate.
/// Takes in a symbol label, a rotate fixed amount, and a sheet containing the symbol.
/// Return the sheet with the rotated symbol.
let rotateSymbol (symLabel: string) (rotate: Rotation) (model: SheetT.Model) : (SheetT.Model) =

    let symbolsMap = model.Wire.Symbol.Symbols
    let getSymbol = 
        mapValues symbolsMap
        |> Array.tryFind (fun sym -> caseInvariantEqual sym.Component.Label symLabel)
        |> function | Some x -> Ok x | None -> Error "Can't find symbol with label '{symPort.Label}'"

    match getSymbol with
    | Ok symbol ->
        let rotatedSymbol = SymbolResizeHelpers.rotateSymbol rotate symbol
        let updatedSymbolsMap = Map.add symbol.Id rotatedSymbol symbolsMap
        { model with Wire = { model.Wire with Symbol = { model.Wire.Symbol with Symbols = updatedSymbolsMap } } }

    | _ -> model

/// Flip the symbol given by symLabel by an amount flip.
/// Takes in a symbol label, a flip fixed amount, and a sheet containing the symbol.
/// Return the sheet with the flipped symbol.
let flipSymbol (symLabel: string) (flip: SymbolT.FlipType) (model: SheetT.Model) : (SheetT.Model) =

    let symbolsMap = model.Wire.Symbol.Symbols
    let getSymbol =
        mapValues symbolsMap
        |> Array.tryFind (fun sym -> caseInvariantEqual sym.Component.Label symLabel)
        |> function | Some x -> Ok x | None -> Error "Can't find symbol with label '{symPort.Label}'"

    match getSymbol with
    | Ok symbol ->
        let flippedSymbol = SymbolResizeHelpers.flipSymbol flip symbol
        let updatedSymbolsMap = Map.add symbol.Id flippedSymbol symbolsMap
        { model with Wire = { model.Wire with Symbol = { model.Wire.Symbol with Symbols = updatedSymbolsMap } } }

    | _ -> model

//----------------------------------------------------------------------------------------------------//
//------------------------------Helpers functions assesed in Individual Phase-------------------------//
//----------------------------------------------------------------------------------------------------//



// B1 R
/// get the outline dimensions of a custom component
let getCustomCompDims (sym: Symbol) =
    let h,w = getRotatedHAndW sym // compensates for rotation
    { X = w * Option.defaultValue 1. sym.HScale; // compensates for custom symbol scaling
      Y = h * Option.defaultValue 1. sym.VScale}

// B1 W
/// Write the outline dimensions of a custom component
let putCustomCompDims  (newDims: XYPos) (sym: Symbol) =
    // changing H & W does not work well because these are recalculated by autoScaleHandW
    // symbol is resized by chnaging HScale, VScale
    let {X=w; Y=h} = getCustomCompDims sym // old dimensions
    let ws, hs = Option.defaultValue 1. sym.HScale, Option.defaultValue 1. sym.VScale
    {sym with HScale = Some (ws * newDims.X / w);
              VScale = Some (hs * newDims.Y / h)}
   
/// A lens from a symbol to its bounding box dimensions (as a width X height XYPos)
let customCompDims_ = Lens.create getCustomCompDims putCustomCompDims

// B2 W (a)
/// Updates the posiiton of a symbol on the sheet.
/// Takes a new X,Y position and the symbol.
/// Returns the symbol with its position updated.
/// WARNING - this does not update SheetT.Model BoundingBoxes
let updateSymPos (newPos : XYPos) (sym: Symbol)  =
    {sym with Pos = newPos}
    |> calcLabelBoundingBox // recalculate the label bounding box in the symbol


// B2 W (b)
/// Updates the position of a symbol on the sheet.
/// Takes a new X,Y position and the sheet Model.
/// Returns the Model with the symbol's position updated in Sheet BoundingBoxes
let updateSymPosInSheet (symId: ComponentId) (newPos : XYPos) (sheet: SheetT.Model) =
    Optic.map (SheetT.symbolOf_ symId) (updateSymPos newPos) sheet // update symbol & its label bounding box
    |> Optic.set (SheetT.boundingBoxes_ >-> Optics.Map.valueForce_ "Bounding box not found" symId >-> topLeft_ ) newPos



//B3 R
/// Reads the order of ports on a specified side of a symbol.
/// Takes the symbol and the edge to read from.
/// Returns the order of ports as a list.
let getPortOrder edge symbol  =
    symbol.PortMaps.Order.[edge]


//B3 W
/// Writes the order of ports on a specified side of a symbol.
/// Takes the symbol, the edge to rewrite the ports of and the new list of ports.
/// Returns the updated symbol with the new port order.
let putPortOrder edge newList symbol =
    symbol
    |> Optic.map (portMaps_ >-> order_) (Map.add edge newList)

//B4 RW
/// A lens for accessing the reversed input ports state of a MUX2 from its symbol
let reversedInputPorts_ =
    Lens.create (fun symbol -> symbol.ReversedInputPorts)
                (fun newState symbol -> {symbol with ReversedInputPorts = newState})


//B5 R
/// Reads the position of a port from SymbolT.Model
let getPortPos (portId: string) (model: SymbolT.Model)=
    Symbol.getPortLocation None model portId

//B6 R
/// Returns a bounding box of a symbol outline.
let getSymBoundingBox (symbol : Symbol) = symbol.SymbolBoundingBox
                     

//B7 RW
/// A lens for accessing the rotation state of a symbol.
/// NB after writing this, the symbol label box, and the sheet-level symbol
/// bounding box will chnage. Arguably this function should do those things.
let symbol_rotation_ =
    Lens.create (fun symbol -> symbol.STransform.Rotation)
                (fun newState symbol -> {symbol with STransform = {symbol.STransform with Rotation = newState}})

//B8 RW
/// A lens for accessing the flip state of a symbol.
let symbol_flipped_ =
    Lens.create (fun sym -> sym.STransform.Flipped)
                (fun newState sym -> {sym with STransform = {sym.STransform with Flipped =newState}})


//----------------------------------------------------------------------------------------------//
//-----------------------------------SegmentHelpers Submodel------------------------------------//
//----------------------------------------------------------------------------------------------//

/// Helpers to work with visual segments and nets
/// Includes functions to remove overlapping same-net segments
/// We can assume different-net segments never overlap.
module SegmentHelpers =

    /// The visible segments of a wire, as a list of vectors, from source end to target end.
    /// Note that in a wire with n segments a zero length (invisible) segment at any index [1..n-2] is allowed 
    /// which if present causes the two segments on either side of it to coalesce into a single visible segment.
    /// A wire can have any number of visible segments - even 1.
    let visibleSegments (wId: ConnectionId) (model: SheetT.Model): XYPos list =

        let wire = model.Wire.Wires[wId] // get wire from model

        /// helper to match even and off integers in patterns (active pattern)
        let (|IsEven|IsOdd|) (n: int) = match n % 2 with | 0 -> IsEven | _ -> IsOdd

        /// Convert seg into its XY Vector (from start to end of segment).
        /// index must be the index of seg in its containing wire.
        let getSegmentVector (index:int) (seg: BusWireT.Segment) =
            // The implicit horizontal or vertical direction  of a segment is determined by 
            // its index in the list of wire segments and the wire initial direction
            match index, wire.InitialOrientation with
            | IsEven, BusWireT.Vertical | IsOdd, BusWireT.Horizontal -> {X=0.; Y=seg.Length}
            | IsEven, BusWireT.Horizontal | IsOdd, BusWireT.Vertical -> {X=seg.Length; Y=0.}

        /// Return the list of segment vectors with 3 vectors coalesced into one visible equivalent
        /// wherever this is possible
        let rec coalesce (segVecs: XYPos list)  =
            match List.tryFindIndex (fun segVec -> segVec =~ XYPos.zero) segVecs[1..segVecs.Length-2] with          
            | Some zeroVecIndex ->
                let index = zeroVecIndex + 1 // base index as it should be on full segVecs
                segVecs[0..index-2] @
                [segVecs[index-1] + segVecs[index+1]] @
                segVecs[index+2..segVecs.Length - 1]
                |> coalesce
            | None -> segVecs
     
        wire.Segments
        |> List.mapi getSegmentVector
        |> coalesce


    (* These functions make ASSUMPTIONS about the wires they are used on:
       - Distinct net segments never overlap
       - Same-net segments overlap from source onwards and therefore overlapping segments
         must have same start position
       - Overlap determination may very occasionally fail, so that overlapped
         wires are seen as not overlapped. This allows a much faster overlap check
    *)

    open BusWireT // so that Orientation D.U. members do not need qualification

    /// visible segments in a wire as a pair (start,end) of vertices.
    /// start is the segment end nearest the wire Source.
    let visibleSegsWithVertices (wire:BusWireT.Wire) (model: SheetT.Model) =
        visibleSegments wire.WId model
        |> List.map (fun segV -> wire.StartPos, wire.StartPos + segV)

    /// Input must be a pair of visula segment vertices (start, end).
    /// Returns segment orientation
    let visSegOrientation ((vSegStart, vSegEnd): XYPos * XYPos) =
        match abs (vSegStart.X - vSegEnd.X) > abs (vSegStart.Y - vSegEnd.Y) with
        | true -> Horizontal
        | false -> Vertical


    /// Filter visSegs so that if they overlap with common start only the longest is kept.
    /// ASSUMPTION: in a connected Net this will remove all overlaps
    let distinctVisSegs (visSegs: (XYPos * XYPos) list) =
        /// convert float to integer buckt number
        let pixBucket (pixel:float) = int(pixel / Constants.bucketSpacing)

        /// convert XYPos to pair of bucket numbers
        let posBucket (pos:XYPos) = pixBucket pos.X, pixBucket pos.Y

        visSegs
        // first sort segments so longest (which we want to keep) are first
        |> List.sortByDescending (fun (startOfSeg, endOfSeg) -> euclideanDistance startOfSeg endOfSeg)
        // then discard duplicates (the later = shorter ones will be discarded)
        // Two segments are judged the same if X & y starting coordinates map to the same "buckets"
        // This will very rarely mean that very close but not identical position segments are viewed as different
        |> List.distinctBy (fun ((startOfSeg, _) as vSeg) -> posBucket startOfSeg, visSegOrientation vSeg)

    /// Filter visSegs so that if they overlap with common start only the longest is kept.
    /// More accurate version of distinctVisSegs.
    /// Use if the accuracy is needed.
    let distinctVisSegsPrecision (visSegs: (XYPos * XYPos) list) =
        // This implementation clusters the segments, so cannot go wrong
        // It still uses the assumption that overlapped segments have common start position.
        // Without that, the code is slower and longer

        /// Turn segs into a distinctSegs list, losing shorter overlapped segments.
        /// All of segs must be the same orientation.
        let clusterSegments segs =

            /// Add a segment to distinctSegs unless it overlaps.
            /// In that case replace seg in distinctSegs if seg is longer than the segment it overlaps.
            /// If seg overlaps and is shorter, there is no change to distinctSegs.
            /// seg and all segments in distinctSegs must have same orientation.
            let addOrientedSegmentToClusters (distinctSegs:(XYPos*XYPos) list) (seg:XYPos*XYPos) =
                let len (seg: XYPos*XYPos) = euclideanDistance (fst seg) (snd seg)
                let segStart = fst seg
                distinctSegs
                |> List.tryFindIndex (fun dSeg -> euclideanDistance (fst dSeg) segStart < Constants.bucketSpacing / 2.)
                |> function
                        | Some index when len distinctSegs[index] < len seg ->
                            List.updateAt index seg distinctSegs
                        | Some index ->
                            distinctSegs // can do nothing
                        | _ ->
                            seg :: distinctSegs // add seg to the list of distinct (non-overlapped) segments

            ([], segs)
            ||> List.fold addOrientedSegmentToClusters
        visSegs
        |> List.partition (visSegOrientation >> (=) Horizontal) // separate into the two orientations
        |> (fun (hSegs, vSegs) -> clusterSegments hSegs @ clusterSegments vSegs) // cluster each orientation separately


    /// input is a list of all the wires in a net.
    /// output a list of the visual segments.
    /// isDistinct = true => remove overlapping shorter segments
    let getVisualSegsFromNetWires (isDistinct: bool) (model: SheetT.Model) netWires =
        netWires
        |> List.collect (fun wire -> visibleSegsWithVertices wire model)
        |> (if isDistinct then distinctVisSegs else id) // comment this to test the preision implementation
        //|> (if isDistinct then distinctVisSegsPrecision else id) // uncomment this to test the preision implementation


    /// Returns true if two segments (seg1, seg2) cross in the middle (e.g. not a T junction).
    /// Segment crossings very close to being a T junction will be counted. That however should not happen?
    /// Seg1, seg2 are represented as pair of start and end vertices
    let isProperCrossing (seg1: XYPos*XYPos) (seg2: XYPos*XYPos) =
        /// return true if mid is in between a & b, where the order of a & b does not matter.
        /// this is an open interval: if mid is close to an endpoint return false.
        // rewrite inMiddleOf here with larger tolerance if this is needed.
        let isBetween a mid b =
            match a > b with
            | true -> inMiddleOf b mid a
            | false -> inMiddleOf a mid b

        let properCrossingHV (hSeg:XYPos*XYPos) (vSeg:XYPos*XYPos) =
            let startH, endH = hSeg
            let startV, endV = vSeg
            isBetween startH.X startV.X endH.X &&
            isBetween startV.Y startH.Y endV.Y

        match visSegOrientation seg1, visSegOrientation seg2 with
        | BusWireT.Orientation.Horizontal,Vertical -> properCrossingHV seg1 seg2
        | Vertical,Horizontal -> properCrossingHV seg2 seg1
        | _ -> false


    /// visible segments in a Net defined as a pair (start,end) of vertices.
    /// source: the source port driving the Net
    /// start is the segment end nearest the wire Source.
    /// isDistinct = true => filter visible segments so they do not overlap
    /// where segments overlap only the longest is taken
    /// ASSUMPTION: all overlaps are on segments with same starting point
    let visibleSegsInNetWithVertices (isDistinct: bool) (source: OutputPortId) (model: SheetT.Model) =
        let wModel = model.Wire
        let wires = wModel.Wires
        let netWires =
            wires
            |> Map.filter (fun wid netWire -> netWire.OutputPort = source) // source port is same as wire
            |> Map.toList
            |> List.map snd

        netWires
        |> getVisualSegsFromNetWires isDistinct model

    /// return a list of all the wire Nets in the model
    /// Each element has form (source port Id, list of wires driven by port)   
    let allWireNets (model: SheetT.Model) =
        model.Wire.Wires
        |> Map.values
        |> Array.toList
        |> List.groupBy (fun wire -> wire.OutputPort)

    /// return a lits of all the distinct visible segments
    /// visible segments in a Net are defined as a pair (start,end) of vertices.
    /// Filter visible segments so they do not overlap
    /// where segments overlap only the longest is taken
    /// ASSUMPTION: all overlaps are on segments with same starting point
    let distinctVisibleSegsInNet = visibleSegsInNetWithVertices true

//--------------------------------end of SegmentHelpers----------------------------------//



open SegmentHelpers

//T1 R
/// Counts the number of pairs of symbols that intersect each other in the sheet.
/// uses sheet Model bounding boxes.
let numOfIntersectedSymPairs (sheet: SheetT.Model) =
    let boxes = Map.toList sheet.BoundingBoxes
    List.allPairs boxes boxes
    |> List.sumBy (function | ((id1, _),(id2, _)) when id1 <= id2 -> 0
                            | ((_, box1),(_, box2)) when BlockHelpers.overlap2DBox box1 box2 -> 1
                            | _ -> 0)


//T2 R
/// The Number of distinct wire visible segments that intersect with one or more symbols in the sheet.
/// Counts each such segment even if they overlap (which is not likely)
/// assumes that within one wire, at most one segment crosses a symbol boundary
/// although this is not always true, it is fine for a metric.
let numOfIntersectSegSym (model: SheetT.Model) : int =
    let wModel = model.Wire
    let allWires = model.Wire.Wires
                   |> Map.values
    allWires
    |> Array.map (findWireSymbolIntersections wModel)
    |> Array.sumBy (function [] -> 0 | _ -> 1)


// T3R
/// The number of pairs of distinct visible wire segments that cross each other at right angles in a sheet.
/// Returns the number right angle intersections between wire segments.
/// Does not include crossings that are "T junction"
/// counts segments that overlap only once
/// ASSUMPTION: overlapping segments are in same Net and have same starting point.
let numOfWireRightAngleCrossings (model: SheetT.Model)  =

    let nets = allWireNets model
    let distinctSegs =
        nets
        |> List.collect (fun (_, net) -> getVisualSegsFromNetWires true model net)
    List.allPairs distinctSegs distinctSegs
    |> List.filter (fun (seg1,seg2) -> seg1 > seg2 && isProperCrossing seg1 seg2)
    |> List.length
     

//T4 R
/// Sum the wiring length of all wires in the sheet, only counting once
/// when N wire segments of the same-net are overlapping.
/// Returns the total visible wiring segment length over the whole sheet.
/// ASSUMPTION: as in SegmentHelpers
let calcVisWireLength (model:SheetT.Model) : float =
    allWireNets model
    |> List.collect (fun (_, net) -> getVisualSegsFromNetWires true model net)
    |> List.sumBy( fun (startP,endP) -> euclideanDistance startP endP)

// T5 R
/// Counts the visible wire right-angles (bends) over the entire sheet.
/// Where same-net wires overlap a bend is counted only once
/// Returns the number of visible wire right-angles.
/// ASSUMPTIONS: right-angles come from two adjacent visible segments
/// ASSUMPTION: segment overlaps as SegmentHelpers
let numOfVisRightAngles (model: SheetT.Model) : int =
    let nets = allWireNets model
    let numWires = nets |> List.sumBy (fun (source,wires) -> wires.Length)
    let distinctSegs =
        nets
        |> List.collect (fun (_, net) -> getVisualSegsFromNetWires true model net)
    // every visual segment => right-angle bend except for the first (or last) in a wire
    distinctSegs.Length - numWires
    

//T6 R
/// Returns the retracing segments, and those which intersect symbols.
/// a segment seg is retracing if the segment before it is zero-length and
/// the segment two segments before has opposite sign length
let findRetracingSegments (model : SheetT.Model) =
    /// Return any segemnts in the wire which are retracing.
    let getRetracingSegments (segs: BusWireT.ASegment list) =
        /// the two segments go in opposite directions so retrace if separted by zero segmnet
        let hasOppositeDir (seg1:BusWireT.ASegment) (seg2:BusWireT.ASegment) =
            System.Math.Sign seg1.Segment.Length <> System.Math.Sign seg2.Segment.Length
        segs[2..segs.Length-1] // take all but first two segments - those cannot retrace
        |> List.mapi (fun n seg -> n+2, seg) // index (n+2) is correct for lookup in segs
        |> List.filter (fun (n,seg) -> segs[n-1].IsZero && hasOppositeDir segs[n-2] seg)
        |> List.map snd

    /// list of all the segments that are retracing
    let retracingSegs = 
        model.Wire.Wires
        |> Map.values
        |> Array.toList
        |> List.collect (getAbsSegments >> getRetracingSegments)

    /// list of all the symbol bounding boxes from sheet model
    let symbolBoundingBoxes =
        model.BoundingBoxes
        |> Map.toList
        |> List.map (fun (_, box) -> box)

    /// return true if the segments intersects any symbol
    let checkSegIntersectsAnySymbol (aSeg: BusWireT.ASegment) =
        symbolBoundingBoxes
        |> List.exists (fun box ->
            segmentIntersectsBoundingBox box aSeg.Start aSeg.End
            |> Option.isSome)

    let retracingSegsInsideSymbol = retracingSegs |> List.filter checkSegIntersectsAnySymbol

    {| RetraceSegs =retracingSegs;
       RetraceSegsInSymbol = retracingSegsInsideSymbol|}
=======
>>>>>>> 0466d766

//----------------------------------------------------------------------------------------------------//
//----------------------------------------RotateScale-------------------------------------------------//
//----------------------------------------------------------------------------------------------------//


let getBlockAbstracted (symbols: Symbol list) : BoundingBox =
    /// Sample implementation to show how abstraction can capture XY regularity
    /// It is debatable whetehr this on its own is worthwhile because of the
    /// cognitive burden understanding what it is doing. But with more consistent use
    /// of XYPos (see TODO) and a few standard helper functions it looks better.
    /// This implementation captures more readably the "real content" of the function.

    /// Return height and width of symbol in XYPos form
    /// TODO - refactor rotatScaleHW to do this!
    let getWH sym =
        getRotatedHAndW sym
        |> (fun (h, w) -> {X=w;Y=h})

    /// Convenience function to turn its two curries arguments into an XYPos
    /// TODO: put this in DrawHelpers with other low-level stuff.
    let toXY x y : XYPos = {X=x;Y=y}

    /// apply f to a list to genrate a list of XYPos. Extract lists of X and y coordinates.
    /// Apply total to make a float from each coordinate-list, return X,Y results as an XYPos.
    let listMapXY total (f: 'a -> XYPos) (xyL: 'a list) =
            toXY (total (List.map (fun xy -> (f xy).X) xyL))
                 (total (List.map (fun xy -> (f xy).Y) xyL))
    
    // Calculate the maximum X & Y position of a symbol edge in the bounding box plus its rotated width
    let maxXY = symbols |> listMapXY List.max (fun sym -> sym.Pos + getWH sym)

    // Calculate the minimum X & Y  position of a symbol edge in the bounding box
    let minXY = symbols |> listMapXY List.min (fun sym -> sym.Pos)

    // used to generate result
    let sizeXY = maxXY - minXY

    // TODO: make W,H into an XYPos chnaging types. In addition,
    // move W,H (now called Size) from Component into Symbol so that
    // all the non-electrical component stuff is part of Symbol not Component.
    // Do a similar transform of HScale,VScale to Scale : XYPos.
    { TopLeft = minXY; W = sizeXY.X; H = sizeXY.Y }

//----------------------------------------------------------------------------------------------------//
//----------------------------------------General Helpers---------------------------------------------//
//----------------------------------------------------------------------------------------------------//

//----------------------------------------------------------------------------------------------------//
//----------------------------------------General Helpers---------------------------------------------//
//----------------------------------------------------------------------------------------------------//

module Constants =
    /// determines how close segment starting positions must be for them to be in the same bucket
    /// segment overlaps are determined by checking are segment starts in the same bucket
    /// this is faster than clustering based in euclidean distance
    /// Two very close segments will sometimes map to different buckets if on a bucket boundary
    /// for the use here this potential error is likley very unusual and deemed OK
    let bucketSpacing = 0.1


/// Compare two strings ignoring case
let caseInvariantEqual str1 str2 =
    String.toUpper str1 = String.toUpper str2

/// Rotate the symbol given by symLabel by an amount rotate.
/// Takes in a symbol label, a rotate fixed amount, and a sheet containing the symbol.
/// Return the sheet with the rotated symbol.
let rotateSymbol (symLabel: string) (rotate: Rotation) (model: SheetT.Model) : (SheetT.Model) =

    let symbolsMap = model.Wire.Symbol.Symbols
    let getSymbol = 
        mapValues symbolsMap
        |> Array.tryFind (fun sym -> caseInvariantEqual sym.Component.Label symLabel)
        |> function | Some x -> Ok x | None -> Error "Can't find symbol with label '{symPort.Label}'"

    match getSymbol with
    | Ok symbol ->
        let rotatedSymbol = SymbolResizeHelpers.rotateSymbol rotate symbol
        let updatedSymbolsMap = Map.add symbol.Id rotatedSymbol symbolsMap
        { model with Wire = { model.Wire with Symbol = { model.Wire.Symbol with Symbols = updatedSymbolsMap } } }

    | _ -> model

/// Flip the symbol given by symLabel by an amount flip.
/// Takes in a symbol label, a flip fixed amount, and a sheet containing the symbol.
/// Return the sheet with the flipped symbol.
let flipSymbol (symLabel: string) (flip: SymbolT.FlipType) (model: SheetT.Model) : (SheetT.Model) =

    let symbolsMap = model.Wire.Symbol.Symbols
    let getSymbol =
        mapValues symbolsMap
        |> Array.tryFind (fun sym -> caseInvariantEqual sym.Component.Label symLabel)
        |> function | Some x -> Ok x | None -> Error "Can't find symbol with label '{symPort.Label}'"

    match getSymbol with
    | Ok symbol ->
        let flippedSymbol = SymbolResizeHelpers.flipSymbol flip symbol
        let updatedSymbolsMap = Map.add symbol.Id flippedSymbol symbolsMap
        { model with Wire = { model.Wire with Symbol = { model.Wire.Symbol with Symbols = updatedSymbolsMap } } }

    | _ -> model

//----------------------------------------------------------------------------------------------------//
//------------------------------Helpers functions assesed in Individual Phase-------------------------//
//----------------------------------------------------------------------------------------------------//



// B1 R
/// get the outline dimensions of a custom component
let getCustomCompDims (sym: Symbol) =
    (SymbolHelpers.getCustomSymCorners sym)[2] // compensates for rotation & scaling

// B1 W
/// Write the outline dimensions of a custom component
let putCustomCompDims  (newDims: XYPos) (sym: Symbol) =
    // changing H & W does not work well because these are recalculated by autoScaleHandW
    // symbol is resized by changing HScale, VScale
    let {X=w; Y=h} = getCustomCompDims sym // old dimensions
    let ws, hs = Option.defaultValue 1. sym.HScale, Option.defaultValue 1. sym.VScale
    let ws', hs' = // HScale, VScale affect h,w before rotation, so we need to compensate for that
        match sym.STransform.Rotation with
        | Degree0 | Degree180 -> ws * newDims.X / w, hs * newDims.Y / h // non-rotated case
        | Degree90 | Degree270 -> hs * newDims.Y / w, ws * newDims.X / h // rotated case: swap w,h
    {sym with HScale = Some ws'
              VScale = Some hs'}
   
/// A lens from a symbol to its bounding box dimensions (as a width X height XYPos)
let customCompDims_ = Lens.create getCustomCompDims putCustomCompDims

// B2 W (a)
/// Updates the posiiton of a symbol on the sheet.
/// Takes a new X,Y position and the symbol.
/// Returns the symbol with its position updated.
/// WARNING - this does not update SheetT.Model BoundingBoxes
let updateSymPos (newPos : XYPos) (sym: Symbol)  =
    {sym with Pos = newPos}
    |> calcLabelBoundingBox // recalculate the label bounding box in the symbol


// B2 W (b)
/// Updates the position of a symbol on the sheet.
/// Takes a new X,Y position and the sheet Model.
/// Returns the Model with the symbol's position updated in Sheet BoundingBoxes
let updateSymPosInSheet (symId: ComponentId) (newPos : XYPos) (sheet: SheetT.Model) =
    Optic.map (SheetT.symbolOf_ symId) (updateSymPos newPos) sheet // update symbol & its label bounding box
    |> Optic.set (SheetT.boundingBoxes_ >-> Optics.Map.valueForce_ "Bounding box not found" symId >-> topLeft_ ) newPos



//B3 R
/// Reads the order of ports on a specified side of a symbol.
/// Takes the symbol and the edge to read from.
/// Returns the order of ports as a list.
let getPortOrder edge symbol  =
    symbol.PortMaps.Order.[edge]


//B3 W
/// Writes the order of ports on a specified side of a symbol.
/// Takes the symbol, the edge to rewrite the ports of and the new list of ports.
/// Returns the updated symbol with the new port order.
let putPortOrder edge newList symbol =
    symbol
    |> Optic.map (portMaps_ >-> order_) (Map.add edge newList)

//B4 RW
/// A lens for accessing the reversed input ports state of a MUX2 from its symbol
let reversedInputPorts_ =
    Lens.create (fun symbol -> symbol.ReversedInputPorts)
                (fun newState symbol -> {symbol with ReversedInputPorts = newState})


//B5 R
/// Reads the position of a port from SymbolT.Model
let getPortPos (portId: string) (model: SymbolT.Model)=
    Symbol.getPortLocation None model portId

//B6 R
/// Returns a bounding box of a symbol outline.
let getSymBoundingBox (symbol : Symbol) = symbol.SymbolBoundingBox
                     

//B7 RW
/// A lens for accessing the rotation state of a symbol.
/// NB after writing this, the symbol label box, and the sheet-level symbol
/// bounding box will chnage. Arguably this function should do those things.
let symbol_rotation_ =
    Lens.create (fun symbol -> symbol.STransform.Rotation)
                (fun newState symbol -> {symbol with STransform = {symbol.STransform with Rotation = newState}})

//B8 RW
/// A lens for accessing the flip state of a symbol.
let symbol_flipped_ =
    Lens.create (fun sym -> sym.STransform.Flipped)
                (fun newState sym -> {sym with STransform = {sym.STransform with Flipped =newState}})


//----------------------------------------------------------------------------------------------//
//-----------------------------------SegmentHelpers Submodel------------------------------------//
//----------------------------------------------------------------------------------------------//

/// Helpers to work with visual segments and nets
/// Includes functions to remove overlapping same-net segments
/// We can assume different-net segments never overlap.
module SegmentHelpers =

    /// The visible segments of a wire, as a list of vectors, from source end to target end.
    /// Note that in a wire with n segments a zero length (invisible) segment at any index [1..n-2] is allowed 
    /// which if present causes the two segments on either side of it to coalesce into a single visible segment.
    /// A wire can have any number of visible segments - even 1.
    let visibleSegments (wId: ConnectionId) (model: SheetT.Model): XYPos list =

        let wire = model.Wire.Wires[wId] // get wire from model

        /// helper to match even and off integers in patterns (active pattern)
        let (|IsEven|IsOdd|) (n: int) = match n % 2 with | 0 -> IsEven | _ -> IsOdd

        /// Convert seg into its XY Vector (from start to end of segment).
        /// index must be the index of seg in its containing wire.
        let getSegmentVector (index:int) (seg: BusWireT.Segment) =
            // The implicit horizontal or vertical direction  of a segment is determined by 
            // its index in the list of wire segments and the wire initial direction
            match index, wire.InitialOrientation with
            | IsEven, BusWireT.Vertical | IsOdd, BusWireT.Horizontal -> {X=0.; Y=seg.Length}
            | IsEven, BusWireT.Horizontal | IsOdd, BusWireT.Vertical -> {X=seg.Length; Y=0.}

        /// Return the list of segment vectors with 3 vectors coalesced into one visible equivalent
        /// wherever this is possible
        let rec coalesce (segVecs: XYPos list)  =
            match List.tryFindIndex (fun segVec -> segVec =~ XYPos.zero) segVecs[1..segVecs.Length-2] with          
            | Some zeroVecIndex ->
                let index = zeroVecIndex + 1 // base index as it should be on full segVecs
                segVecs[0..index-2] @
                [segVecs[index-1] + segVecs[index+1]] @
                segVecs[index+2..segVecs.Length - 1]
                |> coalesce
            | None -> segVecs
     
        wire.Segments
        |> List.mapi getSegmentVector
        |> coalesce


    (* These functions make ASSUMPTIONS about the wires they are used on:
       - Distinct net segments never overlap
       - Same-net segments overlap from source onwards and therefore overlapping segments
         must have same start position
       - Overlap determination may very occasionally fail, so that overlapped
         wires are seen as not overlapped. This allows a much faster overlap check
    *)

    open BusWireT // so that Orientation D.U. members do not need qualification

    /// visible segments in a wire as a pair (start,end) of vertices.
    /// start is the segment end nearest the wire Source.
    let visibleSegsWithVertices (wire:BusWireT.Wire) (model: SheetT.Model) =
        visibleSegments wire.WId model
        |> List.map (fun segV -> wire.StartPos, wire.StartPos + segV)

    /// Input must be a pair of visula segment vertices (start, end).
    /// Returns segment orientation
    let visSegOrientation ((vSegStart, vSegEnd): XYPos * XYPos) =
        match abs (vSegStart.X - vSegEnd.X) > abs (vSegStart.Y - vSegEnd.Y) with
        | true -> Horizontal
        | false -> Vertical


    /// Filter visSegs so that if they overlap with common start only the longest is kept.
    /// ASSUMPTION: in a connected Net this will remove all overlaps
    let distinctVisSegs (visSegs: (XYPos * XYPos) list) =
        /// convert float to integer buckt number
        let pixBucket (pixel:float) = int(pixel / Constants.bucketSpacing)

        /// convert XYPos to pair of bucket numbers
        let posBucket (pos:XYPos) = pixBucket pos.X, pixBucket pos.Y

        visSegs
        // first sort segments so longest (which we want to keep) are first
        |> List.sortByDescending (fun (startOfSeg, endOfSeg) -> euclideanDistance startOfSeg endOfSeg)
        // then discard duplicates (the later = shorter ones will be discarded)
        // Two segments are judged the same if X & y starting coordinates map to the same "buckets"
        // This will very rarely mean that very close but not identical position segments are viewed as different
        |> List.distinctBy (fun ((startOfSeg, _) as vSeg) -> posBucket startOfSeg, visSegOrientation vSeg)

    /// Filter visSegs so that if they overlap with common start only the longest is kept.
    /// More accurate version of distinctVisSegs.
    /// Use if the accuracy is needed.
    let distinctVisSegsPrecision (visSegs: (XYPos * XYPos) list) =
        // This implementation clusters the segments, so cannot go wrong
        // It still uses the assumption that overlapped segments have common start position.
        // Without that, the code is slower and longer

        /// Turn segs into a distinctSegs list, losing shorter overlapped segments.
        /// All of segs must be the same orientation.
        let clusterSegments segs =

            /// Add a segment to distinctSegs unless it overlaps.
            /// In that case replace seg in distinctSegs if seg is longer than the segment it overlaps.
            /// If seg overlaps and is shorter, there is no change to distinctSegs.
            /// seg and all segments in distinctSegs must have same orientation.
            let addOrientedSegmentToClusters (distinctSegs:(XYPos*XYPos) list) (seg:XYPos*XYPos) =
                let len (seg: XYPos*XYPos) = euclideanDistance (fst seg) (snd seg)
                let segStart = fst seg
                distinctSegs
                |> List.tryFindIndex (fun dSeg -> euclideanDistance (fst dSeg) segStart < Constants.bucketSpacing / 2.)
                |> function
                        | Some index when len distinctSegs[index] < len seg ->
                            List.updateAt index seg distinctSegs
                        | Some index ->
                            distinctSegs // can do nothing
                        | _ ->
                            seg :: distinctSegs // add seg to the list of distinct (non-overlapped) segments

            ([], segs)
            ||> List.fold addOrientedSegmentToClusters
        visSegs
        |> List.partition (visSegOrientation >> (=) Horizontal) // separate into the two orientations
        |> (fun (hSegs, vSegs) -> clusterSegments hSegs @ clusterSegments vSegs) // cluster each orientation separately


    /// input is a list of all the wires in a net.
    /// output a list of the visual segments.
    /// isDistinct = true => remove overlapping shorter segments
    let getVisualSegsFromNetWires (isDistinct: bool) (model: SheetT.Model) netWires =
        netWires
        |> List.collect (fun wire -> visibleSegsWithVertices wire model)
        |> (if isDistinct then distinctVisSegs else id) // comment this to test the preision implementation
        //|> (if isDistinct then distinctVisSegsPrecision else id) // uncomment this to test the preision implementation


    /// Returns true if two segments (seg1, seg2) cross in the middle (e.g. not a T junction).
    /// Segment crossings very close to being a T junction will be counted. That however should not happen?
    /// Seg1, seg2 are represented as pair of start and end vertices
    let isProperCrossing (seg1: XYPos*XYPos) (seg2: XYPos*XYPos) =
        /// return true if mid is in between a & b, where the order of a & b does not matter.
        /// this is an open interval: if mid is close to an endpoint return false.
        // rewrite inMiddleOf here with larger tolerance if this is needed.
        let isBetween a mid b =
            match a > b with
            | true -> inMiddleOf b mid a
            | false -> inMiddleOf a mid b

        let properCrossingHV (hSeg:XYPos*XYPos) (vSeg:XYPos*XYPos) =
            let startH, endH = hSeg
            let startV, endV = vSeg
            isBetween startH.X startV.X endH.X &&
            isBetween startV.Y startH.Y endV.Y

        match visSegOrientation seg1, visSegOrientation seg2 with
        | BusWireT.Orientation.Horizontal,Vertical -> properCrossingHV seg1 seg2
        | Vertical,Horizontal -> properCrossingHV seg2 seg1
        | _ -> false


    /// visible segments in a Net defined as a pair (start,end) of vertices.
    /// source: the source port driving the Net
    /// start is the segment end nearest the wire Source.
    /// isDistinct = true => filter visible segments so they do not overlap
    /// where segments overlap only the longest is taken
    /// ASSUMPTION: all overlaps are on segments with same starting point
    let visibleSegsInNetWithVertices (isDistinct: bool) (source: OutputPortId) (model: SheetT.Model) =
        let wModel = model.Wire
        let wires = wModel.Wires
        let netWires =
            wires
            |> Map.filter (fun wid netWire -> netWire.OutputPort = source) // source port is same as wire
            |> Map.toList
            |> List.map snd

        netWires
        |> getVisualSegsFromNetWires isDistinct model

    /// return a list of all the wire Nets in the model
    /// Each element has form (source port Id, list of wires driven by port)   
    let allWireNets (model: SheetT.Model) =
        model.Wire.Wires
        |> Map.values
        |> Array.toList
        |> List.groupBy (fun wire -> wire.OutputPort)

    /// return a lits of all the distinct visible segments
    /// visible segments in a Net are defined as a pair (start,end) of vertices.
    /// Filter visible segments so they do not overlap
    /// where segments overlap only the longest is taken
    /// ASSUMPTION: all overlaps are on segments with same starting point
    let distinctVisibleSegsInNet = visibleSegsInNetWithVertices true

//--------------------------------end of SegmentHelpers----------------------------------//



open SegmentHelpers

//T1 R
/// Counts the number of pairs of symbols that intersect each other in the sheet.
/// uses sheet Model bounding boxes.
let numOfIntersectedSymPairs (sheet: SheetT.Model) =
    let boxes = Map.toList sheet.BoundingBoxes
    List.allPairs boxes boxes
    |> List.sumBy (function | ((id1, _),(id2, _)) when id1 <= id2 -> 0
                            | ((_, box1),(_, box2)) when BlockHelpers.overlap2DBox box1 box2 -> 1
                            | _ -> 0)


//T2 R
/// The Number of distinct wire visible segments that intersect with one or more symbols in the sheet.
/// Counts each such segment even if they overlap (which is not likely)
/// assumes that within one wire, at most one segment crosses a symbol boundary
/// although this is not always true, it is fine for a metric.
let numOfIntersectSegSym (model: SheetT.Model) : int =
    let wModel = model.Wire
    let allWires = model.Wire.Wires
                   |> Map.values
    allWires
    |> Array.map (findWireSymbolIntersections wModel)
    |> Array.sumBy (function [] -> 0 | _ -> 1)


// T3R
/// The number of pairs of distinct visible wire segments that cross each other at right angles in a sheet.
/// Returns the number right angle intersections between wire segments.
/// Does not include crossings that are "T junction"
/// counts segments that overlap only once
/// ASSUMPTION: overlapping segments are in same Net and have same starting point.
let numOfWireRightAngleCrossings (model: SheetT.Model)  =

    let nets = allWireNets model
    let distinctSegs =
        nets
        |> List.collect (fun (_, net) -> getVisualSegsFromNetWires true model net)
    List.allPairs distinctSegs distinctSegs
    |> List.filter (fun (seg1,seg2) -> seg1 > seg2 && isProperCrossing seg1 seg2)
    |> List.length
     

//T4 R
/// Sum the wiring length of all wires in the sheet, only counting once
/// when N wire segments of the same-net are overlapping.
/// Returns the total visible wiring segment length over the whole sheet.
/// ASSUMPTION: as in SegmentHelpers
let calcVisWireLength (model:SheetT.Model) : float =
    allWireNets model
    |> List.collect (fun (_, net) -> getVisualSegsFromNetWires true model net)
    |> List.sumBy( fun (startP,endP) -> euclideanDistance startP endP)

// T5 R
/// Counts the visible wire right-angles (bends) over the entire sheet.
/// Where same-net wires overlap a bend is counted only once
/// Returns the number of visible wire right-angles.
/// ASSUMPTIONS: right-angles come from two adjacent visible segments
/// ASSUMPTION: segment overlaps as SegmentHelpers
let numOfVisRightAngles (model: SheetT.Model) : int =
    let nets = allWireNets model
    let numWires = nets |> List.sumBy (fun (source,wires) -> wires.Length)
    let distinctSegs =
        nets
        |> List.collect (fun (_, net) -> getVisualSegsFromNetWires true model net)
    // every visual segment => right-angle bend except for the first (or last) in a wire
    distinctSegs.Length - numWires
    

//T6 R
/// Returns the retracing segments, and those which intersect symbols.
/// a segment seg is retracing if the segment before it is zero-length and
/// the segment two segments before has opposite sign length
let findRetracingSegments (model : SheetT.Model) =
    /// Return any segemnts in the wire which are retracing.
    let getRetracingSegments (segs: BusWireT.ASegment list) =
        /// the two segments go in opposite directions so retrace if separted by zero segmnet
        let hasOppositeDir (seg1:BusWireT.ASegment) (seg2:BusWireT.ASegment) =
            System.Math.Sign seg1.Segment.Length <> System.Math.Sign seg2.Segment.Length
        segs[2..segs.Length-1] // take all but first two segments - those cannot retrace
        |> List.mapi (fun n seg -> n+2, seg) // index (n+2) is correct for lookup in segs
        |> List.filter (fun (n,seg) -> segs[n-1].IsZero && hasOppositeDir segs[n-2] seg)
        |> List.map snd

    /// list of all the segments that are retracing
    let retracingSegs = 
        model.Wire.Wires
        |> Map.values
        |> Array.toList
        |> List.collect (getAbsSegments >> getRetracingSegments)

    /// list of all the symbol bounding boxes from sheet model
    let symbolBoundingBoxes =
        model.BoundingBoxes
        |> Map.toList
        |> List.map (fun (_, box) -> box)

    /// return true if the segments intersects any symbol
    let checkSegIntersectsAnySymbol (aSeg: BusWireT.ASegment) =
        symbolBoundingBoxes
        |> List.exists (fun box ->
            segmentIntersectsBoundingBox box aSeg.Start aSeg.End
            |> Option.isSome)

    let retracingSegsInsideSymbol = retracingSegs |> List.filter checkSegIntersectsAnySymbol

    {| RetraceSegs =retracingSegs;
       RetraceSegsInSymbol = retracingSegsInsideSymbol|}<|MERGE_RESOLUTION|>--- conflicted
+++ resolved
@@ -1,9 +1,5 @@
 ﻿module SheetBeautifyHelpers
 
-<<<<<<< HEAD
-//-----------------Module for beautify Helper functions--------------------------//
-=======
->>>>>>> 0466d766
 open EEExtensions
 open CommonTypes
 open DrawModelType.SymbolT
@@ -15,7 +11,6 @@
 open BlockHelpers
 
 open Optics.Operators // for >-> operator
-<<<<<<< HEAD
 
 //----------------------------------------------------------------------------------------------------//
 //----------------------------------------RotateScale-------------------------------------------------//
@@ -128,19 +123,21 @@
 // B1 R
 /// get the outline dimensions of a custom component
 let getCustomCompDims (sym: Symbol) =
-    let h,w = getRotatedHAndW sym // compensates for rotation
-    { X = w * Option.defaultValue 1. sym.HScale; // compensates for custom symbol scaling
-      Y = h * Option.defaultValue 1. sym.VScale}
+    (SymbolHelpers.getCustomSymCorners sym)[2] // compensates for rotation & scaling
 
 // B1 W
 /// Write the outline dimensions of a custom component
 let putCustomCompDims  (newDims: XYPos) (sym: Symbol) =
     // changing H & W does not work well because these are recalculated by autoScaleHandW
-    // symbol is resized by chnaging HScale, VScale
+    // symbol is resized by changing HScale, VScale
     let {X=w; Y=h} = getCustomCompDims sym // old dimensions
     let ws, hs = Option.defaultValue 1. sym.HScale, Option.defaultValue 1. sym.VScale
-    {sym with HScale = Some (ws * newDims.X / w);
-              VScale = Some (hs * newDims.Y / h)}
+    let ws', hs' = // HScale, VScale affect h,w before rotation, so we need to compensate for that
+        match sym.STransform.Rotation with
+        | Degree0 | Degree180 -> ws * newDims.X / w, hs * newDims.Y / h // non-rotated case
+        | Degree90 | Degree270 -> hs * newDims.Y / w, ws * newDims.X / h // rotated case: swap w,h
+    {sym with HScale = Some ws'
+              VScale = Some hs'}
    
 /// A lens from a symbol to its bounding box dimensions (as a width X height XYPos)
 let customCompDims_ = Lens.create getCustomCompDims putCustomCompDims
@@ -515,508 +512,4 @@
     let retracingSegsInsideSymbol = retracingSegs |> List.filter checkSegIntersectsAnySymbol
 
     {| RetraceSegs =retracingSegs;
-       RetraceSegsInSymbol = retracingSegsInsideSymbol|}
-=======
->>>>>>> 0466d766
-
-//----------------------------------------------------------------------------------------------------//
-//----------------------------------------RotateScale-------------------------------------------------//
-//----------------------------------------------------------------------------------------------------//
-
-
-let getBlockAbstracted (symbols: Symbol list) : BoundingBox =
-    /// Sample implementation to show how abstraction can capture XY regularity
-    /// It is debatable whetehr this on its own is worthwhile because of the
-    /// cognitive burden understanding what it is doing. But with more consistent use
-    /// of XYPos (see TODO) and a few standard helper functions it looks better.
-    /// This implementation captures more readably the "real content" of the function.
-
-    /// Return height and width of symbol in XYPos form
-    /// TODO - refactor rotatScaleHW to do this!
-    let getWH sym =
-        getRotatedHAndW sym
-        |> (fun (h, w) -> {X=w;Y=h})
-
-    /// Convenience function to turn its two curries arguments into an XYPos
-    /// TODO: put this in DrawHelpers with other low-level stuff.
-    let toXY x y : XYPos = {X=x;Y=y}
-
-    /// apply f to a list to genrate a list of XYPos. Extract lists of X and y coordinates.
-    /// Apply total to make a float from each coordinate-list, return X,Y results as an XYPos.
-    let listMapXY total (f: 'a -> XYPos) (xyL: 'a list) =
-            toXY (total (List.map (fun xy -> (f xy).X) xyL))
-                 (total (List.map (fun xy -> (f xy).Y) xyL))
-    
-    // Calculate the maximum X & Y position of a symbol edge in the bounding box plus its rotated width
-    let maxXY = symbols |> listMapXY List.max (fun sym -> sym.Pos + getWH sym)
-
-    // Calculate the minimum X & Y  position of a symbol edge in the bounding box
-    let minXY = symbols |> listMapXY List.min (fun sym -> sym.Pos)
-
-    // used to generate result
-    let sizeXY = maxXY - minXY
-
-    // TODO: make W,H into an XYPos chnaging types. In addition,
-    // move W,H (now called Size) from Component into Symbol so that
-    // all the non-electrical component stuff is part of Symbol not Component.
-    // Do a similar transform of HScale,VScale to Scale : XYPos.
-    { TopLeft = minXY; W = sizeXY.X; H = sizeXY.Y }
-
-//----------------------------------------------------------------------------------------------------//
-//----------------------------------------General Helpers---------------------------------------------//
-//----------------------------------------------------------------------------------------------------//
-
-//----------------------------------------------------------------------------------------------------//
-//----------------------------------------General Helpers---------------------------------------------//
-//----------------------------------------------------------------------------------------------------//
-
-module Constants =
-    /// determines how close segment starting positions must be for them to be in the same bucket
-    /// segment overlaps are determined by checking are segment starts in the same bucket
-    /// this is faster than clustering based in euclidean distance
-    /// Two very close segments will sometimes map to different buckets if on a bucket boundary
-    /// for the use here this potential error is likley very unusual and deemed OK
-    let bucketSpacing = 0.1
-
-
-/// Compare two strings ignoring case
-let caseInvariantEqual str1 str2 =
-    String.toUpper str1 = String.toUpper str2
-
-/// Rotate the symbol given by symLabel by an amount rotate.
-/// Takes in a symbol label, a rotate fixed amount, and a sheet containing the symbol.
-/// Return the sheet with the rotated symbol.
-let rotateSymbol (symLabel: string) (rotate: Rotation) (model: SheetT.Model) : (SheetT.Model) =
-
-    let symbolsMap = model.Wire.Symbol.Symbols
-    let getSymbol = 
-        mapValues symbolsMap
-        |> Array.tryFind (fun sym -> caseInvariantEqual sym.Component.Label symLabel)
-        |> function | Some x -> Ok x | None -> Error "Can't find symbol with label '{symPort.Label}'"
-
-    match getSymbol with
-    | Ok symbol ->
-        let rotatedSymbol = SymbolResizeHelpers.rotateSymbol rotate symbol
-        let updatedSymbolsMap = Map.add symbol.Id rotatedSymbol symbolsMap
-        { model with Wire = { model.Wire with Symbol = { model.Wire.Symbol with Symbols = updatedSymbolsMap } } }
-
-    | _ -> model
-
-/// Flip the symbol given by symLabel by an amount flip.
-/// Takes in a symbol label, a flip fixed amount, and a sheet containing the symbol.
-/// Return the sheet with the flipped symbol.
-let flipSymbol (symLabel: string) (flip: SymbolT.FlipType) (model: SheetT.Model) : (SheetT.Model) =
-
-    let symbolsMap = model.Wire.Symbol.Symbols
-    let getSymbol =
-        mapValues symbolsMap
-        |> Array.tryFind (fun sym -> caseInvariantEqual sym.Component.Label symLabel)
-        |> function | Some x -> Ok x | None -> Error "Can't find symbol with label '{symPort.Label}'"
-
-    match getSymbol with
-    | Ok symbol ->
-        let flippedSymbol = SymbolResizeHelpers.flipSymbol flip symbol
-        let updatedSymbolsMap = Map.add symbol.Id flippedSymbol symbolsMap
-        { model with Wire = { model.Wire with Symbol = { model.Wire.Symbol with Symbols = updatedSymbolsMap } } }
-
-    | _ -> model
-
-//----------------------------------------------------------------------------------------------------//
-//------------------------------Helpers functions assesed in Individual Phase-------------------------//
-//----------------------------------------------------------------------------------------------------//
-
-
-
-// B1 R
-/// get the outline dimensions of a custom component
-let getCustomCompDims (sym: Symbol) =
-    (SymbolHelpers.getCustomSymCorners sym)[2] // compensates for rotation & scaling
-
-// B1 W
-/// Write the outline dimensions of a custom component
-let putCustomCompDims  (newDims: XYPos) (sym: Symbol) =
-    // changing H & W does not work well because these are recalculated by autoScaleHandW
-    // symbol is resized by changing HScale, VScale
-    let {X=w; Y=h} = getCustomCompDims sym // old dimensions
-    let ws, hs = Option.defaultValue 1. sym.HScale, Option.defaultValue 1. sym.VScale
-    let ws', hs' = // HScale, VScale affect h,w before rotation, so we need to compensate for that
-        match sym.STransform.Rotation with
-        | Degree0 | Degree180 -> ws * newDims.X / w, hs * newDims.Y / h // non-rotated case
-        | Degree90 | Degree270 -> hs * newDims.Y / w, ws * newDims.X / h // rotated case: swap w,h
-    {sym with HScale = Some ws'
-              VScale = Some hs'}
-   
-/// A lens from a symbol to its bounding box dimensions (as a width X height XYPos)
-let customCompDims_ = Lens.create getCustomCompDims putCustomCompDims
-
-// B2 W (a)
-/// Updates the posiiton of a symbol on the sheet.
-/// Takes a new X,Y position and the symbol.
-/// Returns the symbol with its position updated.
-/// WARNING - this does not update SheetT.Model BoundingBoxes
-let updateSymPos (newPos : XYPos) (sym: Symbol)  =
-    {sym with Pos = newPos}
-    |> calcLabelBoundingBox // recalculate the label bounding box in the symbol
-
-
-// B2 W (b)
-/// Updates the position of a symbol on the sheet.
-/// Takes a new X,Y position and the sheet Model.
-/// Returns the Model with the symbol's position updated in Sheet BoundingBoxes
-let updateSymPosInSheet (symId: ComponentId) (newPos : XYPos) (sheet: SheetT.Model) =
-    Optic.map (SheetT.symbolOf_ symId) (updateSymPos newPos) sheet // update symbol & its label bounding box
-    |> Optic.set (SheetT.boundingBoxes_ >-> Optics.Map.valueForce_ "Bounding box not found" symId >-> topLeft_ ) newPos
-
-
-
-//B3 R
-/// Reads the order of ports on a specified side of a symbol.
-/// Takes the symbol and the edge to read from.
-/// Returns the order of ports as a list.
-let getPortOrder edge symbol  =
-    symbol.PortMaps.Order.[edge]
-
-
-//B3 W
-/// Writes the order of ports on a specified side of a symbol.
-/// Takes the symbol, the edge to rewrite the ports of and the new list of ports.
-/// Returns the updated symbol with the new port order.
-let putPortOrder edge newList symbol =
-    symbol
-    |> Optic.map (portMaps_ >-> order_) (Map.add edge newList)
-
-//B4 RW
-/// A lens for accessing the reversed input ports state of a MUX2 from its symbol
-let reversedInputPorts_ =
-    Lens.create (fun symbol -> symbol.ReversedInputPorts)
-                (fun newState symbol -> {symbol with ReversedInputPorts = newState})
-
-
-//B5 R
-/// Reads the position of a port from SymbolT.Model
-let getPortPos (portId: string) (model: SymbolT.Model)=
-    Symbol.getPortLocation None model portId
-
-//B6 R
-/// Returns a bounding box of a symbol outline.
-let getSymBoundingBox (symbol : Symbol) = symbol.SymbolBoundingBox
-                     
-
-//B7 RW
-/// A lens for accessing the rotation state of a symbol.
-/// NB after writing this, the symbol label box, and the sheet-level symbol
-/// bounding box will chnage. Arguably this function should do those things.
-let symbol_rotation_ =
-    Lens.create (fun symbol -> symbol.STransform.Rotation)
-                (fun newState symbol -> {symbol with STransform = {symbol.STransform with Rotation = newState}})
-
-//B8 RW
-/// A lens for accessing the flip state of a symbol.
-let symbol_flipped_ =
-    Lens.create (fun sym -> sym.STransform.Flipped)
-                (fun newState sym -> {sym with STransform = {sym.STransform with Flipped =newState}})
-
-
-//----------------------------------------------------------------------------------------------//
-//-----------------------------------SegmentHelpers Submodel------------------------------------//
-//----------------------------------------------------------------------------------------------//
-
-/// Helpers to work with visual segments and nets
-/// Includes functions to remove overlapping same-net segments
-/// We can assume different-net segments never overlap.
-module SegmentHelpers =
-
-    /// The visible segments of a wire, as a list of vectors, from source end to target end.
-    /// Note that in a wire with n segments a zero length (invisible) segment at any index [1..n-2] is allowed 
-    /// which if present causes the two segments on either side of it to coalesce into a single visible segment.
-    /// A wire can have any number of visible segments - even 1.
-    let visibleSegments (wId: ConnectionId) (model: SheetT.Model): XYPos list =
-
-        let wire = model.Wire.Wires[wId] // get wire from model
-
-        /// helper to match even and off integers in patterns (active pattern)
-        let (|IsEven|IsOdd|) (n: int) = match n % 2 with | 0 -> IsEven | _ -> IsOdd
-
-        /// Convert seg into its XY Vector (from start to end of segment).
-        /// index must be the index of seg in its containing wire.
-        let getSegmentVector (index:int) (seg: BusWireT.Segment) =
-            // The implicit horizontal or vertical direction  of a segment is determined by 
-            // its index in the list of wire segments and the wire initial direction
-            match index, wire.InitialOrientation with
-            | IsEven, BusWireT.Vertical | IsOdd, BusWireT.Horizontal -> {X=0.; Y=seg.Length}
-            | IsEven, BusWireT.Horizontal | IsOdd, BusWireT.Vertical -> {X=seg.Length; Y=0.}
-
-        /// Return the list of segment vectors with 3 vectors coalesced into one visible equivalent
-        /// wherever this is possible
-        let rec coalesce (segVecs: XYPos list)  =
-            match List.tryFindIndex (fun segVec -> segVec =~ XYPos.zero) segVecs[1..segVecs.Length-2] with          
-            | Some zeroVecIndex ->
-                let index = zeroVecIndex + 1 // base index as it should be on full segVecs
-                segVecs[0..index-2] @
-                [segVecs[index-1] + segVecs[index+1]] @
-                segVecs[index+2..segVecs.Length - 1]
-                |> coalesce
-            | None -> segVecs
-     
-        wire.Segments
-        |> List.mapi getSegmentVector
-        |> coalesce
-
-
-    (* These functions make ASSUMPTIONS about the wires they are used on:
-       - Distinct net segments never overlap
-       - Same-net segments overlap from source onwards and therefore overlapping segments
-         must have same start position
-       - Overlap determination may very occasionally fail, so that overlapped
-         wires are seen as not overlapped. This allows a much faster overlap check
-    *)
-
-    open BusWireT // so that Orientation D.U. members do not need qualification
-
-    /// visible segments in a wire as a pair (start,end) of vertices.
-    /// start is the segment end nearest the wire Source.
-    let visibleSegsWithVertices (wire:BusWireT.Wire) (model: SheetT.Model) =
-        visibleSegments wire.WId model
-        |> List.map (fun segV -> wire.StartPos, wire.StartPos + segV)
-
-    /// Input must be a pair of visula segment vertices (start, end).
-    /// Returns segment orientation
-    let visSegOrientation ((vSegStart, vSegEnd): XYPos * XYPos) =
-        match abs (vSegStart.X - vSegEnd.X) > abs (vSegStart.Y - vSegEnd.Y) with
-        | true -> Horizontal
-        | false -> Vertical
-
-
-    /// Filter visSegs so that if they overlap with common start only the longest is kept.
-    /// ASSUMPTION: in a connected Net this will remove all overlaps
-    let distinctVisSegs (visSegs: (XYPos * XYPos) list) =
-        /// convert float to integer buckt number
-        let pixBucket (pixel:float) = int(pixel / Constants.bucketSpacing)
-
-        /// convert XYPos to pair of bucket numbers
-        let posBucket (pos:XYPos) = pixBucket pos.X, pixBucket pos.Y
-
-        visSegs
-        // first sort segments so longest (which we want to keep) are first
-        |> List.sortByDescending (fun (startOfSeg, endOfSeg) -> euclideanDistance startOfSeg endOfSeg)
-        // then discard duplicates (the later = shorter ones will be discarded)
-        // Two segments are judged the same if X & y starting coordinates map to the same "buckets"
-        // This will very rarely mean that very close but not identical position segments are viewed as different
-        |> List.distinctBy (fun ((startOfSeg, _) as vSeg) -> posBucket startOfSeg, visSegOrientation vSeg)
-
-    /// Filter visSegs so that if they overlap with common start only the longest is kept.
-    /// More accurate version of distinctVisSegs.
-    /// Use if the accuracy is needed.
-    let distinctVisSegsPrecision (visSegs: (XYPos * XYPos) list) =
-        // This implementation clusters the segments, so cannot go wrong
-        // It still uses the assumption that overlapped segments have common start position.
-        // Without that, the code is slower and longer
-
-        /// Turn segs into a distinctSegs list, losing shorter overlapped segments.
-        /// All of segs must be the same orientation.
-        let clusterSegments segs =
-
-            /// Add a segment to distinctSegs unless it overlaps.
-            /// In that case replace seg in distinctSegs if seg is longer than the segment it overlaps.
-            /// If seg overlaps and is shorter, there is no change to distinctSegs.
-            /// seg and all segments in distinctSegs must have same orientation.
-            let addOrientedSegmentToClusters (distinctSegs:(XYPos*XYPos) list) (seg:XYPos*XYPos) =
-                let len (seg: XYPos*XYPos) = euclideanDistance (fst seg) (snd seg)
-                let segStart = fst seg
-                distinctSegs
-                |> List.tryFindIndex (fun dSeg -> euclideanDistance (fst dSeg) segStart < Constants.bucketSpacing / 2.)
-                |> function
-                        | Some index when len distinctSegs[index] < len seg ->
-                            List.updateAt index seg distinctSegs
-                        | Some index ->
-                            distinctSegs // can do nothing
-                        | _ ->
-                            seg :: distinctSegs // add seg to the list of distinct (non-overlapped) segments
-
-            ([], segs)
-            ||> List.fold addOrientedSegmentToClusters
-        visSegs
-        |> List.partition (visSegOrientation >> (=) Horizontal) // separate into the two orientations
-        |> (fun (hSegs, vSegs) -> clusterSegments hSegs @ clusterSegments vSegs) // cluster each orientation separately
-
-
-    /// input is a list of all the wires in a net.
-    /// output a list of the visual segments.
-    /// isDistinct = true => remove overlapping shorter segments
-    let getVisualSegsFromNetWires (isDistinct: bool) (model: SheetT.Model) netWires =
-        netWires
-        |> List.collect (fun wire -> visibleSegsWithVertices wire model)
-        |> (if isDistinct then distinctVisSegs else id) // comment this to test the preision implementation
-        //|> (if isDistinct then distinctVisSegsPrecision else id) // uncomment this to test the preision implementation
-
-
-    /// Returns true if two segments (seg1, seg2) cross in the middle (e.g. not a T junction).
-    /// Segment crossings very close to being a T junction will be counted. That however should not happen?
-    /// Seg1, seg2 are represented as pair of start and end vertices
-    let isProperCrossing (seg1: XYPos*XYPos) (seg2: XYPos*XYPos) =
-        /// return true if mid is in between a & b, where the order of a & b does not matter.
-        /// this is an open interval: if mid is close to an endpoint return false.
-        // rewrite inMiddleOf here with larger tolerance if this is needed.
-        let isBetween a mid b =
-            match a > b with
-            | true -> inMiddleOf b mid a
-            | false -> inMiddleOf a mid b
-
-        let properCrossingHV (hSeg:XYPos*XYPos) (vSeg:XYPos*XYPos) =
-            let startH, endH = hSeg
-            let startV, endV = vSeg
-            isBetween startH.X startV.X endH.X &&
-            isBetween startV.Y startH.Y endV.Y
-
-        match visSegOrientation seg1, visSegOrientation seg2 with
-        | BusWireT.Orientation.Horizontal,Vertical -> properCrossingHV seg1 seg2
-        | Vertical,Horizontal -> properCrossingHV seg2 seg1
-        | _ -> false
-
-
-    /// visible segments in a Net defined as a pair (start,end) of vertices.
-    /// source: the source port driving the Net
-    /// start is the segment end nearest the wire Source.
-    /// isDistinct = true => filter visible segments so they do not overlap
-    /// where segments overlap only the longest is taken
-    /// ASSUMPTION: all overlaps are on segments with same starting point
-    let visibleSegsInNetWithVertices (isDistinct: bool) (source: OutputPortId) (model: SheetT.Model) =
-        let wModel = model.Wire
-        let wires = wModel.Wires
-        let netWires =
-            wires
-            |> Map.filter (fun wid netWire -> netWire.OutputPort = source) // source port is same as wire
-            |> Map.toList
-            |> List.map snd
-
-        netWires
-        |> getVisualSegsFromNetWires isDistinct model
-
-    /// return a list of all the wire Nets in the model
-    /// Each element has form (source port Id, list of wires driven by port)   
-    let allWireNets (model: SheetT.Model) =
-        model.Wire.Wires
-        |> Map.values
-        |> Array.toList
-        |> List.groupBy (fun wire -> wire.OutputPort)
-
-    /// return a lits of all the distinct visible segments
-    /// visible segments in a Net are defined as a pair (start,end) of vertices.
-    /// Filter visible segments so they do not overlap
-    /// where segments overlap only the longest is taken
-    /// ASSUMPTION: all overlaps are on segments with same starting point
-    let distinctVisibleSegsInNet = visibleSegsInNetWithVertices true
-
-//--------------------------------end of SegmentHelpers----------------------------------//
-
-
-
-open SegmentHelpers
-
-//T1 R
-/// Counts the number of pairs of symbols that intersect each other in the sheet.
-/// uses sheet Model bounding boxes.
-let numOfIntersectedSymPairs (sheet: SheetT.Model) =
-    let boxes = Map.toList sheet.BoundingBoxes
-    List.allPairs boxes boxes
-    |> List.sumBy (function | ((id1, _),(id2, _)) when id1 <= id2 -> 0
-                            | ((_, box1),(_, box2)) when BlockHelpers.overlap2DBox box1 box2 -> 1
-                            | _ -> 0)
-
-
-//T2 R
-/// The Number of distinct wire visible segments that intersect with one or more symbols in the sheet.
-/// Counts each such segment even if they overlap (which is not likely)
-/// assumes that within one wire, at most one segment crosses a symbol boundary
-/// although this is not always true, it is fine for a metric.
-let numOfIntersectSegSym (model: SheetT.Model) : int =
-    let wModel = model.Wire
-    let allWires = model.Wire.Wires
-                   |> Map.values
-    allWires
-    |> Array.map (findWireSymbolIntersections wModel)
-    |> Array.sumBy (function [] -> 0 | _ -> 1)
-
-
-// T3R
-/// The number of pairs of distinct visible wire segments that cross each other at right angles in a sheet.
-/// Returns the number right angle intersections between wire segments.
-/// Does not include crossings that are "T junction"
-/// counts segments that overlap only once
-/// ASSUMPTION: overlapping segments are in same Net and have same starting point.
-let numOfWireRightAngleCrossings (model: SheetT.Model)  =
-
-    let nets = allWireNets model
-    let distinctSegs =
-        nets
-        |> List.collect (fun (_, net) -> getVisualSegsFromNetWires true model net)
-    List.allPairs distinctSegs distinctSegs
-    |> List.filter (fun (seg1,seg2) -> seg1 > seg2 && isProperCrossing seg1 seg2)
-    |> List.length
-     
-
-//T4 R
-/// Sum the wiring length of all wires in the sheet, only counting once
-/// when N wire segments of the same-net are overlapping.
-/// Returns the total visible wiring segment length over the whole sheet.
-/// ASSUMPTION: as in SegmentHelpers
-let calcVisWireLength (model:SheetT.Model) : float =
-    allWireNets model
-    |> List.collect (fun (_, net) -> getVisualSegsFromNetWires true model net)
-    |> List.sumBy( fun (startP,endP) -> euclideanDistance startP endP)
-
-// T5 R
-/// Counts the visible wire right-angles (bends) over the entire sheet.
-/// Where same-net wires overlap a bend is counted only once
-/// Returns the number of visible wire right-angles.
-/// ASSUMPTIONS: right-angles come from two adjacent visible segments
-/// ASSUMPTION: segment overlaps as SegmentHelpers
-let numOfVisRightAngles (model: SheetT.Model) : int =
-    let nets = allWireNets model
-    let numWires = nets |> List.sumBy (fun (source,wires) -> wires.Length)
-    let distinctSegs =
-        nets
-        |> List.collect (fun (_, net) -> getVisualSegsFromNetWires true model net)
-    // every visual segment => right-angle bend except for the first (or last) in a wire
-    distinctSegs.Length - numWires
-    
-
-//T6 R
-/// Returns the retracing segments, and those which intersect symbols.
-/// a segment seg is retracing if the segment before it is zero-length and
-/// the segment two segments before has opposite sign length
-let findRetracingSegments (model : SheetT.Model) =
-    /// Return any segemnts in the wire which are retracing.
-    let getRetracingSegments (segs: BusWireT.ASegment list) =
-        /// the two segments go in opposite directions so retrace if separted by zero segmnet
-        let hasOppositeDir (seg1:BusWireT.ASegment) (seg2:BusWireT.ASegment) =
-            System.Math.Sign seg1.Segment.Length <> System.Math.Sign seg2.Segment.Length
-        segs[2..segs.Length-1] // take all but first two segments - those cannot retrace
-        |> List.mapi (fun n seg -> n+2, seg) // index (n+2) is correct for lookup in segs
-        |> List.filter (fun (n,seg) -> segs[n-1].IsZero && hasOppositeDir segs[n-2] seg)
-        |> List.map snd
-
-    /// list of all the segments that are retracing
-    let retracingSegs = 
-        model.Wire.Wires
-        |> Map.values
-        |> Array.toList
-        |> List.collect (getAbsSegments >> getRetracingSegments)
-
-    /// list of all the symbol bounding boxes from sheet model
-    let symbolBoundingBoxes =
-        model.BoundingBoxes
-        |> Map.toList
-        |> List.map (fun (_, box) -> box)
-
-    /// return true if the segments intersects any symbol
-    let checkSegIntersectsAnySymbol (aSeg: BusWireT.ASegment) =
-        symbolBoundingBoxes
-        |> List.exists (fun box ->
-            segmentIntersectsBoundingBox box aSeg.Start aSeg.End
-            |> Option.isSome)
-
-    let retracingSegsInsideSymbol = retracingSegs |> List.filter checkSegIntersectsAnySymbol
-
-    {| RetraceSegs =retracingSegs;
        RetraceSegsInSymbol = retracingSegsInsideSymbol|}