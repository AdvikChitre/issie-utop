--- conflicted
+++ resolved
@@ -136,11 +136,7 @@
             let rotateCWSym = {createdrotateCWSym with Component = {createdrotateCWSym.Component with H = 25.; W= 25.}}
             let buttonSym = createNewSymbolButton {X=topleftX+width+ 46.5; Y=topleftY-53.5} ScaleButton "ScaleButton"  Distinctive
             let newSymbolMap = model.Wire.Symbol.Symbols |> Map.add buttonSym.Id buttonSym |> Map.add rotateACWSym.Id rotateACWSym |> Map.add rotateCWSym.Id rotateCWSym
-<<<<<<< HEAD
             ({model with Box = {model.Box with BoxBound = box; ShowBox = true; ScaleButton = Some buttonSym; RotateCWButton= Some rotateCWSym; RotateACWButton= Some rotateACWSym}; Wire= {model.Wire with Symbol = {model.Wire.Symbol with Symbols = newSymbolMap}}; ButtonList = [buttonSym.Id; rotateACWSym.Id; rotateCWSym.Id]}), Cmd.none
-=======
-            ({model with Box = {model.Box with BoxBound = box; ShowBox = true; ScaleButton = {Center = {X=topleftX+width ; Y=topleftY}; Radius = 7.0}}; Wire= {model.Wire with Symbol = {model.Wire.Symbol with Symbols = newSymbolMap}}; ButtonList = [buttonSym.Id; rotateACWSym.Id; rotateCWSym.Id]}), Cmd.none
->>>>>>> bbb61772
             //Center and Radius might be unused here ^
 
             
