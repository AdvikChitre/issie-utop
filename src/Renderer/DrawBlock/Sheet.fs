﻿(*
  This module coordinates the draw block user interface managing component selection, moving, auto-scrolling etc
*)

module Sheet
open CommonTypes
open Fable.React
open Fable.React.Props
open Browser
open Elmish
open DrawHelpers
open DrawModelType
open DrawModelType.SheetT
open Optics
open Operators



let mutable canvasDiv:Types.Element option = None

//-------------------------------------------------------------------------------------------------//
//-----------------------------------Constants used in Sheet---------------------------------------//
//-------------------------------------------------------------------------------------------------//

module Constants =
    let symbolSnapLimit = 7. // how large is the snapping when moving symbols
    let segmentSnapLimit = 7. // how large is the snapping when moving segments
    let gridSize = 30.0 // Size of each grid square
    let defaultCanvasSize = 3500. // total size of canvas (determines how far you can zoom out)
    let wireBoundingBoxSize = 2. // increase to make it easier to select wire segments
    let maxMagnification = 2. // max zoom beyond which it is not worth going
    let minMagnification = 0.1 // how much is it possible to zoom out? this is related to the actual canvas size
    let zoomIncrement = 1.2 // factor by which zoom is increased or decreased
    let boxAspectRatio = 2. // aspect ratio required before align or distribute can be done
    /// geometry parameters for sizing circuits
    let boxParameters = {|
            BoxOfEmptyCircuit = ({X=100.;Y=100.}:XYPos)
            BoxMin = 30.; // minimum white edge in pixels after ctrlW
            BoxMarginFraction = 0.1;  // minimum white edge as fraction of screen after ctrlW
            CanvasBorder = 0.5 // minimum scrollable white space border as fraction of circuit size after ctrlW
            CanvasExtensionFraction = 0.1 // fraction of screen size used to extend canvas by when going off edge
        |}
    

//---------------------------------------Derived constants----------------------------------------//


//-------------------------------------------------------------------------------------------------//
// ------------------ Helper Functions that need to be before the Model type extensions ---------- //
//-------------------------------------------------------------------------------------------------//

let centreOfCanvas (model:Model) =
    let dim = model.CanvasSize / 2.
    {X=dim; Y=dim}

/// Creates a command to Symbol
let symbolCmd (msg: SymbolT.Msg) = Cmd.ofMsg (Wire (BusWireT.Symbol msg))

/// Creates a command to BusWire
let wireCmd (msg: BusWireT.Msg) = Cmd.ofMsg (Wire msg)




//-------------------------------------------------------------------------------------------------//
// ------------------------------------- Issie Interfacing functions ----------------------------- //
//-------------------------------------------------------------------------------------------------//

module SheetInterface =
    type Model with
        /// Given a compType, return a label
        member this.GenerateLabel (compType: ComponentType) : string =
            SymbolUpdate.generateLabel this.Wire.Symbol compType

        /// Given a compId, return the corresponding component
        member this.GetComponentById (compId: ComponentId) =
            SymbolUpdate.extractComponent this.Wire.Symbol compId

        /// Change the label of Component specified by compId to lbl
        member this.ChangeLabel (dispatch: Dispatch<Msg>) (compId: ComponentId) (lbl: string) =
            dispatch <| (Wire (BusWireT.Symbol (SymbolT.ChangeLabel (compId, lbl) ) ) )

        /// Run Bus Width Inference check
        member this.DoBusWidthInference dispatch =
            dispatch <| (Wire (BusWireT.BusWidths))

        /// Given a compId and a width, update the width of the Component specified by compId
        member this.ChangeWidth (dispatch: Dispatch<Msg>) (compId: ComponentId) (width: int) =
            dispatch <| (Wire (BusWireT.Symbol (SymbolT.ChangeNumberOfBits (compId, width) ) ) )
            this.DoBusWidthInference dispatch

        /// Given a compId and a LSB, update the LSB of the Component specified by compId
        member this.ChangeLSB (dispatch: Dispatch<Msg>) (compId: ComponentId) (lsb: int64) =
            dispatch <| (Wire (BusWireT.Symbol (SymbolT.ChangeLsb (compId, lsb) ) ) )

        member this.ChangeInputValue (dispatch: Dispatch<Msg>) (compId: ComponentId) (newVal: int) =
            dispatch <| (Wire (BusWireT.Symbol (SymbolT.ChangeInputValue (compId, newVal))))

        /// Return Some string if Sheet / BusWire / Symbol has a notification, if there is none then return None
        member this.GetNotifications =
            // Currently only BusWire has notifications
            this.Wire.Notifications

        /// Get the current canvas state in the form of (Component list * Connection list)
        member this.GetCanvasState () =
            let compList = SymbolUpdate.extractComponents this.Wire.Symbol
            let connList = BusWire.extractConnections this.Wire

            compList, connList

        /// Clears the Undo and Redo stack of Sheet
        member this.FlushCommandStack dispatch =
            dispatch <| FlushCommandStack

        /// Clears the canvas, removes all components and connections
        member this.ClearCanvas dispatch =
            dispatch <| ResetModel
            dispatch <| Wire BusWireT.ResetModel
            dispatch <| Wire (BusWireT.Symbol (SymbolT.ResetModel ) ) 

        /// Returns a list of selected components
        member this.GetSelectedComponents =
            this.SelectedComponents
            |> List.collect ( fun compId ->
                if Map.containsKey compId this.Wire.Symbol.Symbols then
                    [SymbolUpdate.extractComponent this.Wire.Symbol compId]
                else
                    [])
        
        /// Returns a list of selected connections
        member this.GetSelectedConnections =
            this.SelectedWires
            |> List.collect (fun connId ->
                if Map.containsKey connId this.Wire.Wires then
                    [BusWire.extractConnection this.Wire connId]
                else 
                    [])
        
        /// Returns a list of selected components and connections in the form of (Component list * Connection list)
        member this.GetSelectedCanvasState =
            this.GetSelectedComponents, this.GetSelectedConnections

        /// Given a list of connIds, select those connections
        member this.SelectConnections dispatch on connIds =
            dispatch <| UpdateSelectedWires (connIds, on)

        /// Update the memory of component specified by connId at location addr with data value
        member this.WriteMemoryLine dispatch connId addr value =
            dispatch <| (Wire (BusWireT.Symbol (SymbolT.WriteMemoryLine (connId, addr, value))))

//-------------------------------------------------------------------------------------------------//
// ------------------------------------------- Helper Functions ------------------------------------------- //
//-------------------------------------------------------------------------------------------------//


  

//Calculates the symmetric difference of two lists, returning a list of the given type
let symDiff lst1 lst2 =
    let a = Set.ofList lst1
    let b = Set.ofList lst2
    (a - b) + (b - a)
    |> Set.toList

/// return screen edge coords
let getScreenEdgeCoords (model:Model) =
    let canvas = document.getElementById "Canvas"
    let wholeApp = document.getElementById "WholeApp"
    let rightSelection = document.getElementById "RightSelection"
    let topMenu = document.getElementById "TopMenu"
    let scrollDeviation = model.ScreenScrollPos - {X=canvas.scrollLeft;Y=canvas.scrollTop}
    let leftScreenEdge = canvas.scrollLeft
    let rightScreenEdge = leftScreenEdge + wholeApp.clientWidth - rightSelection.offsetWidth
    let topScreenEdge = canvas.scrollTop
    let bottomScreenEdge = topScreenEdge + rightSelection.offsetHeight - topMenu.clientHeight
    {|Left=leftScreenEdge;Right=rightScreenEdge;Top=topScreenEdge;Bottom=bottomScreenEdge|}

let centreOfScreen model : XYPos =
    let edge = getScreenEdgeCoords model
    {
        X = (edge.Left + edge.Right)/(2. * model.Zoom)
        Y = (edge.Top + edge.Bottom)/(2. * model.Zoom)
    }

/// helper used inside Map.tryFind hence the unused parameter
/// returns true if pos is insoie boundingbox
let insideBox (pos: XYPos) boundingBox =
    let {BoundingBox.TopLeft={X = xBox; Y=yBox}; H=hBox; W=wBox} = boundingBox
    pos.X >= xBox && pos.X <= xBox + wBox && pos.Y >= yBox && pos.Y <= yBox + hBox

/// Checks if pos is inside any of the bounding boxes of the components in boundingBoxes
let inline insideBoxMap 
        (boundingBoxes: Map<CommonTypes.ComponentId, BoundingBox>) 
        (pos: XYPos) 
            : CommonTypes.ComponentId Option =
    boundingBoxes
    |> Map.tryFindKey (fun k box -> insideBox pos box)// If there are multiple components overlapping (should not happen), return first one found

/// returns the symbol if pos is inside any symbol's LabelBoundingBox
let inline tryInsideLabelBox  (model: Model) (pos: XYPos) =
    Optic.get symbols_ model
    |> Map.tryPick (fun (sId:ComponentId) (sym:SymbolT.Symbol) ->
        if insideBox pos sym.LabelBoundingBox then Some sym else None)
    

/// return a BB equivalent to input but with (X,Y) = LH Top coord, (X+W,Y+H) = RH bottom coord
/// note that LH Top is lower end of the two screen coordinates
let standardiseBox (box:BoundingBox) =
    let x = min box.TopLeft.X (box.TopLeft.X+box.W)
    let y = min box.TopLeft.Y (box.TopLeft.Y+box.H)
    let w = abs box.W
    let h = abs box.H
    { TopLeft = {X=x; Y=y} ; W=w;H=h}


let transformScreenToPos (screenPos:XYPos) (scrollPos:XYPos) mag =
    {X=(screenPos.X + scrollPos.X)/mag;
     Y=(screenPos.Y + scrollPos.Y)/mag}


/// calculates the smallest bounding box that contains two BBs, in form with W,H > 0
let boxUnion (box:BoundingBox) (box':BoundingBox) =
    let maxX = max (box.TopLeft.X+box.W) (box'.TopLeft.X + box'.W)
    let maxY = max (box.TopLeft.Y + box.H) (box'.TopLeft.Y + box'.H)
    let minX = min box.TopLeft.X box'.TopLeft.X
    let minY = min box.TopLeft.Y box'.TopLeft.Y
    {
        TopLeft = {X = minX; Y = minY}
        W = maxX - minX
        H = maxY - minY
    }

/// Returns the smallest BB containing box and point.
/// Could be made more efficient
let boxPointUnion (box: BoundingBox) (point: XYPos) =
    let pBox = {TopLeft=point; W=0.;H=0.}
    boxUnion box pBox
    
let symbolToBB (centresOnly: bool) (symbol:SymbolT.Symbol) =
    let co = symbol.Component
    let h,w = Symbol.getRotatedHAndW symbol
    if centresOnly then
        {TopLeft = symbol.Pos + {X=w/2.; Y=h/2.}; W=0.;H=0.}
    else
        {TopLeft = symbol.Pos; W=w; H=h}

let symbolToCentre (symbol:SymbolT.Symbol) =
    let h,w = Symbol.getRotatedHAndW symbol
    {TopLeft = symbol.Pos + {X=w/2.; Y = h / 2.}; W=0.1; H=0.1}

/// Returns the smallest BB that contains all segments
/// of wire.
let wireToBB (wire:BusWireT.Wire) =
    let initBox = {TopLeft=wire.StartPos;W=0.;H=0.}
    (initBox,wire)
    ||> BusWire.foldOverNonZeroSegs (fun _ ePos box _ -> 
        boxPointUnion box ePos)


let symbolBBUnion (centresOnly: bool) (symbols: SymbolT.Symbol list) :BoundingBox option =
    match symbols with
    | [] -> None
    | sym :: rest ->
        (symbolToBB centresOnly sym, rest)
        ||> List.fold (fun (box:BoundingBox) sym ->
                if centresOnly then
                    boxUnion (symbolToBB centresOnly sym) box
                else
                    boxUnion box (boxUnion (symbolToBB centresOnly sym) (sym.LabelBoundingBox)))
        |> Some
    


/// Returns the smallest BB that contains all symbols, labels, and wire segments.
/// For empty circuit a BB is returned in middle of viewable screen.
let symbolWireBBUnion (model:Model) =
    let symbols =
        model.Wire.Symbol.Symbols
        |> Helpers.mapValues
        |> Array.toList
    let symbolBB =
        symbols
        |> symbolBBUnion false
    let labelsBB =
        symbols
        |> List.map (fun sym -> (Symbol.calcLabelBoundingBox sym).LabelBoundingBox)
    let labelBB =
        match labelsBB with
        | [] -> None
        | _ -> Some <| List.reduce boxUnion labelsBB
    let wireBB =
        let wiresBBA = 
            model.Wire.Wires
            |> Helpers.mapValues
            |> Array.map wireToBB
        match wiresBBA with
        | [||] -> None
        |  _ ->
            wiresBBA
            |> Array.reduce boxUnion
            |> Some
    [symbolBB;labelBB;wireBB]
    |> List.collect (function | Some bb -> [bb] | _ -> [])
    |> function | [] -> {TopLeft=centreOfScreen model; W=0.;H=0.}
                | [bb] -> bb
                | bbL -> List.reduce boxUnion bbL

let moveCircuit moveDelta (model: Model) =
    model
    |> Optic.map symbol_ (Symbol.moveSymbols moveDelta)
    |> Optic.map wire_ (BusWire.moveWires moveDelta)
    |> Optic.map wire_ (BusWireUpdate.updateWireSegmentJumps [])

/// get scroll and zoom paras to fit box all on screen centred and occupying as much of screen as possible
let getWindowParasToFitBox model (box: BoundingBox)  =
    let edge = getScreenEdgeCoords model
    let lh,rh,top,bottom = edge.Left,edge.Right,edge.Top,edge.Bottom
    let wantedMag = min ((rh - lh)/box.W) ((bottom-top)/box.H)
    let magToUse = min wantedMag Constants.maxMagnification
    let xMiddle = (box.TopLeft.X + box.W/2.)*magToUse
    let xScroll = xMiddle - (rh-lh)/2.
    let yMiddle = (box.TopLeft.Y + (box.H)/2.)*magToUse
    let yScroll = yMiddle - (bottom-top)/2.
    {|Scroll={X=xScroll; Y=yScroll}; MagToUse=magToUse|}

let addBoxMargin (fractionalMargin:float) (absoluteMargin:float) (box: BoundingBox) =
    let boxMargin = 
        (max box.W box.H) * fractionalMargin
        |> max absoluteMargin 
       
    {box with
        TopLeft = box.TopLeft - {X = boxMargin; Y = boxMargin}
        W = box.W + boxMargin*2.
        H = box.H + boxMargin*2.
     }

/// Check that canvas is large enough to have space all round the visible area.
/// If not, then change model by moving circuit on canvas and/or extending canvas.
/// Keep components in same visible position during this process.
/// returns new model with all positions updated if need be.
let ensureCanvasExtendsBeyondScreen model : Model =
    let boxParas = Constants.boxParameters
    let edge = getScreenEdgeCoords model
    let box = 
        symbolWireBBUnion model
        |> addBoxMargin boxParas.CanvasExtensionFraction  boxParas.BoxMin
    let quant = boxParas.CanvasExtensionFraction * min box.H box.W       
    let newSize =
        [box.H;box.W]
        |> List.map (fun x -> x + 4.*quant)
        |> List.max
        |> max model.CanvasSize
    let bottomRight = box.TopLeft + {X=box.W;Y=box.H}
    let size = model.CanvasSize
    let xIsOk = box.TopLeft.X > 0. && bottomRight.X < size
    let yIsOk = box.TopLeft.Y > 0. &&  bottomRight.Y < size
    if xIsOk && yIsOk then
        model
    else
        let circuitMove = 
            box
            |> (fun bb -> 
                let centre = bb.Centre()
                {
                    X = if xIsOk then 0. else newSize/2.- centre.X
                    Y = if yIsOk then 0. else newSize/2. - centre.Y
                })

        match canvasDiv, model.ScreenScrollPos + circuitMove*model.Zoom with
        | Some el, pos ->
            el.scrollLeft <- pos.X
            el.scrollTop <- pos.Y
        | None,_-> ()
        let posDelta :(XYPos -> XYPos) = ((+) circuitMove)
        let posScreenDelta :(XYPos -> XYPos) = ((+) (circuitMove*model.Zoom))
        model 
        |> moveCircuit circuitMove
        |> Optic.map screenScrollPos_ posDelta 
        |> Optic.set canvasSize_ newSize
        |> Optic.map screenScrollPos_ posScreenDelta
        |> Optic.map lastMousePos_ posDelta
        |> Optic.map lastMousePosForSnap_ posDelta
        |> Optic.map (scrollingLastMousePos_ >-> pos_) posDelta
        
           







/// shift circuit to middle of canvas, resizing canvas to allow enough border if needed.
/// return scroll and zoom paras to display all of circuit in middle of window
let fitCircuitToWindowParas (model:Model) =
    let boxParas = Constants.boxParameters

    let minBox = {TopLeft = {X=100.; Y=100.}; W=100.; H=100.}
    let sBox = 
        symbolWireBBUnion model
        |> addBoxMargin boxParas.BoxMarginFraction boxParas.BoxMin
    let newCanvasSize = 
        max sBox.W sBox.H
        |> ((*) (1. + 2. * boxParas.CanvasBorder))
        |> max Constants.defaultCanvasSize
    let offsetToCentreCircuit =
        {X=newCanvasSize / 2.; Y = newCanvasSize/2.} - sBox.Centre()
    let modelWithMovedCircuit =
        {model with CanvasSize = newCanvasSize}
        |> moveCircuit offsetToCentreCircuit

    let sBox = {sBox with TopLeft = sBox.TopLeft + offsetToCentreCircuit} 
    let paras = getWindowParasToFitBox model sBox
    {modelWithMovedCircuit with
        Zoom = paras.MagToUse
        ScreenScrollPos = paras.Scroll}, paras



let isBBoxAllVisible model (bb: BoundingBox) =
    let edge = getScreenEdgeCoords model
    let z = model.Zoom
    let lh,rh,top,bottom = edge.Left/z,edge.Right/z,edge.Top/z,edge.Bottom/z
    let bbs = standardiseBox bb
    lh < bb.TopLeft.Y && 
    top < bb.TopLeft.X && 
    bb.TopLeft.Y+bb.H < bottom && 
    bb.TopLeft.X+bb.W < rh

/// could be made more efficient, since segments contain redundant info
let getWireBBox (wire: BusWireT.Wire) =
    let updateBoundingBox segStart (segEnd: XYPos) state seg =
        let newTop = min state.TopLeft.Y segEnd.Y
        let newBottom = max (state.TopLeft.Y+state.H) segEnd.Y
        let newRight = max (state.TopLeft.X+state.W) segEnd.X
        let newLeft = min state.TopLeft.X segEnd.X
        {TopLeft={X=newTop; Y=newLeft}; W=newRight-newLeft; H=newBottom-newTop }
    BusWire.foldOverSegs updateBoundingBox {TopLeft = wire.StartPos; W=0; H=0;} wire
    

let isAllVisible (model: Model)(conns: ConnectionId list) (comps: ComponentId list) =
    let wVisible =
        conns
        |> List.map (fun cid -> Map.tryFind cid model.Wire.Wires)
        |> List.map (Option.map (fun wire -> getWireBBox wire))
        |> List.map (Option.map (isBBoxAllVisible model))
        |> List.map (Option.defaultValue true)
        |> List.fold (&&) true
    let cVisible =
        comps
        |> List.collect (fun comp ->
            if Map.containsKey comp model.Wire.Symbol.Symbols then 
                [Symbol.getBoundingBox model.Wire.Symbol comp]
            else
                [])
        |> List.map (isBBoxAllVisible model)
        |> List.fold (&&) true
    wVisible && cVisible

/// Calculates if two bounding boxes intersect by comparing corner coordinates of each box
let boxesIntersect (box1: BoundingBox) (box2: BoundingBox) =
    // Requires min and max since H & W can be negative, i.e. we don't know which corner is which automatically
    // Boxes intersect if there is overlap in both x and y coordinates 
    min box1.TopLeft.X (box1.TopLeft.X + box1.W) < max box2.TopLeft.X (box2.TopLeft.X + box2.W)
    && min box2.TopLeft.X (box2.TopLeft.X + box2.W) < max box1.TopLeft.X (box1.TopLeft.X + box1.W)
    && min box1.TopLeft.Y (box1.TopLeft.Y + box1.H) < max box2.TopLeft.Y (box2.TopLeft.Y + box2.H)
    && min box2.TopLeft.Y (box2.TopLeft.Y + box2.H) < max box1.TopLeft.Y (box1.TopLeft.Y + box1.H)
    
/// Finds all components that touch a bounding box (which is usually the drag-to-select box)
let findIntersectingComponents (model: Model) (box1: BoundingBox) =
    model.BoundingBoxes
    |> Map.filter (fun _ boundingBox -> boxesIntersect boundingBox box1)
    |> Map.toList
    |> List.map fst

let posAdd (pos : XYPos) (a : float, b : float) : XYPos =
    {X = pos.X + a; Y = pos.Y + b}

/// Finds all components (that are stored in the Sheet model) near pos
let findNearbyComponents (model: Model) (pos: XYPos) (range: float)  =
    // Larger Increments -> More Efficient. But can miss small components then.
    List.allPairs [-range .. 10.0 .. range] [-range .. 10.0 .. range] 
    |> List.map ((fun x -> posAdd pos x) >> insideBoxMap model.BoundingBoxes)
    |> List.collect ((function | Some x -> [x] | _ -> []))

/// Checks if pos is inside any of the ports in portList
let mouseOnPort portList (pos: XYPos) (margin: float) =
    let radius = 5.0

    let insidePortCircle (pos: XYPos) (portLocation: XYPos): bool =
        let distance = ((pos.X - portLocation.X) ** 2.0 + (pos.Y - portLocation.Y) ** 2.0) ** 0.5
        distance <= radius + margin

    // + 2.5 margin to make it a bit easier to click on, maybe it's due to the stroke width?
    match List.tryFind (fun (_, portLocation) -> insidePortCircle pos portLocation) portList with 
    | Some (portId, portLocation) -> Some (portId, portLocation)
    | None -> None

/// Returns the ports of all model.NearbyComponents
let findNearbyPorts (model: Model) =
    let inputPortsMap, outputPortsMap = Symbol.getPortLocations model.Wire.Symbol model.NearbyComponents

    (inputPortsMap, outputPortsMap) ||> (fun x y -> (Map.toList x), (Map.toList y))

/// Returns what is located at pos.
/// Priority Order: InputPort -> OutputPort -> Label -> Wire -> Component -> Canvas
let mouseOn (model: Model) (pos: XYPos) : MouseOn =

    let inputPorts, outputPorts = findNearbyPorts model
    match mouseOnPort inputPorts pos 2.5 with
    | Some (portId, portLoc) -> InputPort (portId, portLoc)
    | None ->
        match mouseOnPort outputPorts pos 2.5 with
        | Some (portId, portLoc) -> OutputPort (portId, portLoc)
        | None ->
            match tryInsideLabelBox model pos with
            | Some sym -> 
                Label sym.Id
            | None ->
                match BusWireUpdate.getClickedWire model.Wire pos (Constants.wireBoundingBoxSize/model.Zoom) with
                | Some connId -> Connection connId
                | None ->
                    match insideBoxMap model.BoundingBoxes pos with
                    | Some compId -> Component compId
                    | None -> Canvas


let notIntersectingComponents (model: Model) (box1: BoundingBox) (inputId: CommonTypes.ComponentId) =
   model.BoundingBoxes
   |> Map.filter (fun sId boundingBox -> boxesIntersect boundingBox box1 && inputId <> sId)
   |> Map.isEmpty


//----------------------------------------------------------------------------------------//
//-----------------------------------SNAP helper functions--------------------------------//
//----------------------------------------------------------------------------------------//

let snapIndicatorLine = 
    { defaultLine with Stroke = "Red"; StrokeWidth = "1px"; StrokeDashArray = "5, 5" }   

let snapLineHorizontal wholeCanvas y = makeLine 0. y wholeCanvas y  snapIndicatorLine
let snapLineVertical wholeCanvas x = makeLine x 0. x wholeCanvas snapIndicatorLine

/// a vertical line marking the position of the current symbol or segment snap, if one exists
let snapIndicatorLineX model wholeCanvas =
    match model.SnapSymbols.SnapX.SnapOpt, model.SnapSegments.SnapX.SnapOpt with
    | Some snap, _
    | None, Some snap ->
        [ makeLine snap.SnapIndicatorPos 0.0 snap.SnapIndicatorPos wholeCanvas snapIndicatorLine ]
    | None, None ->
        []

/// a horizontal line marking the position of the current symbol or segment snap, if one exists
let snapIndicatorLineY model wholeCanvas =
    match model.SnapSymbols.SnapY.SnapOpt, model.SnapSegments.SnapY.SnapOpt with
    | Some snap, _
    | None, Some snap ->
        [ makeLine 0. snap.SnapIndicatorPos wholeCanvas snap.SnapIndicatorPos  snapIndicatorLine ]
    | None, None ->
        []

// projection functions from XYPos to its elements

/// select X coordinate
let posToX (p:XYPos) = p.X
/// select Y coordinate
let posToY (p:XYPos) = p.Y

/// Helper function to create 1D static data for use by snapping functions based on 
/// a single coordinate array of snap points.
/// points: array of points to snap to.
/// limit: max distance from a snap point at which snap will happen.
let makeSnapBounds 
        (limit:float) 
        (points: {|Pos: float; IndicatorPos:float|} array) 
            : SnapData array =
    let points = points |> Array.sortBy (fun pt -> pt.Pos)
    points
    |> Array.mapi (fun i point -> 
        let (xBefore, xAfter) = Array.tryItem (i - 1) points, Array.tryItem (i + 1) points
        let lower = 
            xBefore
            |> Option.map (fun xb -> max ((point.Pos + xb.Pos)/2.) (point.Pos - limit))
            |> Option.defaultValue (point.Pos - limit)
        let upper = 
             xAfter
             |> Option.map (fun xa -> min ((point.Pos + xa.Pos)/2.) (point.Pos + limit))
             |> Option.defaultValue (point.Pos + limit)
        {
            LowerLimit = lower
            UpperLimit = upper
            Snap = point.Pos
            IndicatorPos = point.IndicatorPos
        })



/// initial empty snap data which disables snapping
let emptySnap: SnapXY = 
    let emptyInfo:SnapInfo = {SnapData = [||]; SnapOpt = None}
    {
        SnapX = emptyInfo
        SnapY = emptyInfo
    }

/// Map Component types to values which partition them into
/// sets of components which should be treated as same type
/// in snap operations. e.g. Input, Output, IOLabel are all
/// treated as same.
/// Usage: symbolMatch s1 = symbolMatch s2 // true if s1 and s2
/// snap to each other.
let symbolMatch (symbol: SymbolT.Symbol) =
    match symbol.Component.Type with
<<<<<<< HEAD
    | Input _ // legacy component - to be deleted
=======
    // legacy component - to be deleted
    | Input _
>>>>>>> 8ad4e9ba
    | Input1 _ | Output _| IOLabel -> 
        Input1 (0, None)

    | BusCompare _
    | BusSelection _ -> 
        BusCompare (0,0u)

    | Constant _
    | Constant1 _ -> 
        Constant (0, 0L)

    | NbitsAdder _ | NbitsXor _ -> 
        NbitsAdder 0

    | MergeWires | SplitWire _ -> 
        MergeWires

    | DFF | DFFE | Register _ | RegisterE _ -> 
        DFF

    | AsyncROM x | ROM x | RAM x -> RAM x 
    | AsyncROM1 x | ROM1 x | RAM1 x | AsyncRAM1 x -> 
        ROM1 { x with Data = Map.empty}

    | otherCompType -> 
        otherCompType


/// Extracts static snap data used to control a symbol snapping when being moved.
/// Called at start of a symbol drag.
/// model: schematic positions are extracted from here.
/// movingSymbol: the symbol which moved.
let getNewSymbolSnapInfo 
        (model: Model) 
        (movingSymbol: SymbolT.Symbol) 
            : SnapXY =
    /// xOrY: which coordinate is processed.
    /// create snap points on the centre of each other same type symbol
    /// this will align (same type) symbol centres with centres.
    let otherSimilarSymbolData (xOrY: XYPos -> float) = 
        let movingSymbolMatch = symbolMatch movingSymbol
        Map.values model.Wire.Symbol.Symbols 
        |> Seq.filter (fun (sym:SymbolT.Symbol) -> 
                            sym.Id <> movingSymbol.Id && symbolMatch sym = movingSymbolMatch)
        |> Seq.toArray
        |> Array.map (fun sym -> xOrY (Symbol.getRotatedSymbolCentre sym))
        |> Array.map (fun x -> {|Pos=x;IndicatorPos=x|})

    let movingSymbolCentre = Symbol.getRotatedSymbolCentre movingSymbol

    /// for each port on moving symbol, work out whetehr it is connected to another port on opposite edge.
    /// if so add a snap when the two port locations are at same level (on line perpendicular to edges).
    /// This snap will snap symbol movement to no wire kink on connecting 3 segment wires.
    let portSnapData =
        let ports = movingSymbol.PortMaps.Orientation
        let wires = model.Wire.Wires
        let portMap = model.Wire.Symbol.Ports
        let symbolMap = model.Wire.Symbol.Symbols
                    
        let getAllConnectedPorts (pId:string) =
            wires
            |> Map.toArray 
            |> Array.collect (fun (_,wire) -> 
                if wire.OutputPort = OutputPortId pId then 
                    match wire.InputPort with | InputPortId pId' -> [|portMap[pId']|]
                elif wire.InputPort = InputPortId pId then
                    match wire.OutputPort with | OutputPortId pId' -> [|portMap[pId']|]
                else
                    [||])
        ports
        |> Map.toArray
        |> Array.collect (fun (pId,edge) ->
            let portLocOffset = Symbol.getPortLocation None model.Wire.Symbol pId - movingSymbolCentre
            getAllConnectedPorts pId
            |> Array.collect (fun port ->
                let symbol = symbolMap[ComponentId port.HostId]
                let otherPortLoc = Symbol.getPortLocation None model.Wire.Symbol port.Id
                match symbol.PortMaps.Orientation[port.Id], edge with
                | Edge.Left, Edge.Right | Edge.Right, Edge.Left -> 
                    let locDataY = {|Pos = otherPortLoc.Y - portLocOffset.Y; IndicatorPos = otherPortLoc.Y|}
                    [|BusWireT.Horizontal, locDataY|]
                | Edge.Top, Edge.Bottom | Edge.Bottom, Edge.Top -> 
                    let locDataX = {|Pos = otherPortLoc.X - portLocOffset.X; IndicatorPos = otherPortLoc.X|}
                    [|BusWireT.Vertical, locDataX|]
                | _ -> [||]))
        |> Array.partition (fun (ori,_) -> ori = BusWireT.Horizontal)
        |> (fun (horizL,vertL) ->
            let makeSnap =  Array.map snd             
            {| YSnaps = makeSnap horizL; XSnaps = makeSnap vertL |})            

    {
        SnapX = {
                    SnapData = 
                        Array.append (otherSimilarSymbolData posToX) portSnapData.XSnaps
                        |> makeSnapBounds Constants.symbolSnapLimit
                    SnapOpt = None}
        SnapY = { 
                    SnapData = 
                        Array.append (otherSimilarSymbolData posToY) portSnapData.YSnaps
                        |> makeSnapBounds Constants.symbolSnapLimit
                    SnapOpt = None}
    }
   


    

/// Extracts static snap data used to control a segment snapping when being dragged.
/// Called at start of a segment drag.
/// xOrY: which coordinate is processed.
/// model: segment positions are extracted from here.
/// movingSegment: the segment which moved.
/// See SnapXY definition for output.
let getNewSegmentSnapInfo  
        (model: Model) 
        (movingSegment: BusWireT.ASegment) 
            : SnapXY =

    /// Is seg Horizontal or Vertical? Returns None if segments is zero length
    let getDir (seg: BusWireT.ASegment) = BusWire.getSegmentOrientationOpt seg.Start seg.End

    let thisWire = model.Wire.Wires[movingSegment.Segment.WireId]
    let thisSegId = movingSegment.Segment.GetId()
    let orientation = getDir movingSegment
    let snapBounds = 
        match orientation with
        | None ->
            [||] // probably this should never happen, since we cannot move 0 length segments by dragging
        | Some ori ->
            model.Wire.Wires
            |> Map.filter (fun wid otherWire -> otherWire.OutputPort = thisWire.OutputPort)
            |> Map.toArray
            |> Array.map snd
            |> Array.collect (BusWire.getNonZeroAbsSegments >> List.toArray)
            |> Array.collect (function | aSeg when getDir aSeg = Some ori  && aSeg.Segment.GetId() <> thisSegId-> 
                                            [|BusWire.getFixedCoord aSeg|] 
                                       | _ -> 
                                            [||])
            |> Array.map (fun x -> {|Pos=x; IndicatorPos=x|})
            |> makeSnapBounds Constants.segmentSnapLimit

    let snapInDirection snapOrientation =   
        {
            SnapData = (if orientation = Some snapOrientation then snapBounds else [||]); 
            SnapOpt = None
        }       
        
    {
        SnapX = snapInDirection BusWireT.Vertical
        SnapY = snapInDirection BusWireT.Horizontal        
    }

/// The main snap function which is called every update that drags a symbol or segment.
/// This function porocesses one coordinate (X or Y) and therefore is called twice.
/// autoscrolling: if true switch off snapping (and unsnap if needed).
/// pos.ActualPosition: input the actual position on schematic of the thing being dragged.
/// pos.MouseDelta: mouse position change between this update and the last one.
/// snapI: static (where can it snap) and dynamic (if it is snapped) info controlling the snapping process.
let snap1D 
        (autoScrolling: bool) 
        (pos:{|MouseDelta:float; ActualPosition:float|}) 
        (snapI:SnapInfo) : SnapInfo * float  =

    /// return the snap info if pos should be snapped to d, otehrwise None
    let mustSnap (pos: float) (d: SnapData) =
        if (not autoScrolling) && pos > d.LowerLimit && pos < d.UpperLimit then 
            Some {UnSnapPosition = pos; SnapPosition = d.Snap; SnapIndicatorPos = d.IndicatorPos}
        else
            None        
    /// the position to which the symbol should move if it is unsnapped
    /// based on the snap info snapI.
    /// if no snap keep current position.
    let unSnapPosition = 
        snapI.SnapOpt
        |> Option.map (fun snap -> snap.UnSnapPosition)
        |> Option.defaultValue pos.ActualPosition 
    let data = snapI.SnapData
    let newUnSnapPosition = unSnapPosition + pos.MouseDelta

    let newSnap, newPosition =
        match Array.tryPick (mustSnap newUnSnapPosition) data with
        | Some snapPos -> Some snapPos, snapPos.SnapPosition
        | None -> None, newUnSnapPosition

    {snapI with SnapOpt = newSnap}, newPosition - pos.ActualPosition
 
/// Determine how a dragged symbol snaps. Returns updated snap info and offset to add to symbol position.
/// Symbol position is not updated here, the offset is given to a MoveSymbol message.
/// Called every mouse movement update in a symbol drag.
let snap2DSymbol 
        (autoScrolling:bool) 
        (mousePos: XYPos) 
        (symbol: SymbolT.Symbol) 
        (model:Model) : SnapXY * XYPos =
    let centrePos = Symbol.getRotatedSymbolCentre symbol
    let (snapIX,deltaX) = snap1D 
                            autoScrolling 
                            {|MouseDelta = mousePos.X - model.LastMousePos.X ; ActualPosition = centrePos.X|} 
                            model.SnapSymbols.SnapX
    let (snapIY,deltaY) = snap1D 
                            autoScrolling 
                            {|MouseDelta = mousePos.Y - model.LastMousePos.Y ; ActualPosition = centrePos.Y|} 
                            model.SnapSymbols.SnapY
    let snapXY = {SnapX = snapIX; SnapY = snapIY}
    snapXY, {X=deltaX; Y=deltaY}

/// Determine how a dragged segment snaps. Returns updated snap info and offset to add to ssegment position.
/// Segment position is not updated here, the offset is given to a MoveSegment message.
/// NB every segment can only be dragged in one cordinate - perpendicular to its orientation.
/// Called every mouse movement update in a segment drag.
let snap2DSegment 
        (autoScrolling:bool) 
        (mousePos: XYPos) 
        (aSegment: BusWireT.ASegment) 
        (model:Model) : SnapXY * XYPos =
    let ori = BusWire.getSegmentOrientation aSegment.Start aSegment.End
    let fixedCoord = BusWire.getFixedCoord aSegment
    let deltaXY = mousePos - model.LastMousePos
    let snapXY = model.SnapSegments

    let newSnapXY, newDeltaXY =
        match ori with
        | BusWireT.Horizontal -> 
            let snapY,delta = snap1D autoScrolling {|MouseDelta = deltaXY.Y; ActualPosition = fixedCoord|} snapXY.SnapY
            {snapXY with SnapY=snapY}, {deltaXY with Y = delta}
        | BusWireT.Vertical -> 
            let snapX,delta = snap1D autoScrolling {|MouseDelta = deltaXY.X; ActualPosition = fixedCoord|} snapXY.SnapX
            {snapXY with SnapX=snapX}, {deltaXY with X = delta}
    newSnapXY, newDeltaXY
    
    
/// This actually writes to the DOM a new scroll position.
/// In the special case that DOM has not yel been created it does nothing.
let writeCanvasScroll (scrollPos:XYPos) =
    canvasDiv
    |> Option.iter (fun el -> el.scrollLeft <- scrollPos.X; el.scrollTop <- scrollPos.Y)



/// This function zooms an SVG canvas by transforming its content and altering its size.
/// Currently the zoom expands based on top left corner.
let displaySvgWithZoom 
        (model: Model) 
        (headerHeight: float) 
        (style: CSSProp list) 
        (svgReact: ReactElement List) 
        (dispatch: Dispatch<Msg>) 
            : ReactElement=

    let zoom = model.Zoom
    // Hacky way to get keypresses such as Ctrl+C to work since Electron does not pick them up.
    document.onkeydown <- (fun key ->
        if key.which = 32.0 then// Check for spacebar
            // key.preventDefault() // Disable scrolling with spacebar
            dispatch <| (ManualKeyDown key.key)
        else
            dispatch <| (ManualKeyDown key.key) )
    document.onkeyup <- (fun key -> dispatch <| (ManualKeyUp key.key))

    let sizeInPixels = sprintf "%.2fpx" ((model.CanvasSize * model.Zoom))

    /// Is the mouse button currently down?
    let mDown (ev:Types.MouseEvent) = ev.buttons <> 0.
    

    /// Dispatch a MouseMsg (compensated for zoom)
    let mouseOp op (ev:Types.MouseEvent) =
        dispatch <| MouseMsg {
            Op = op ;
            ShiftKeyDown = ev.shiftKey
            ScreenMovement = {X= ev.movementX;Y=ev.movementY}
            ScreenPage = {X=ev.pageX; Y=ev.pageY}
            Pos = {
                X = (ev.pageX + model.ScreenScrollPos.X) / zoom  ;
                Y = (ev.pageY - headerHeight + model.ScreenScrollPos.Y) / zoom}
            }

    let wheelUpdate (ev: Types.WheelEvent) =
        if Set.contains "CONTROL" model.CurrentKeyPresses then
            // ev.preventDefault()
            if ev.deltaY > 0.0 then // Wheel Down
                dispatch <| KeyPress ZoomOut
            else
                dispatch <| KeyPress ZoomIn
        else () // Scroll normally if Ctrl is not held down
    let cursorText = model.CursorType.Text()

    div [ 
          HTMLAttr.Id "Canvas"
          Key cursorText // force cursor change to be rendered
          Style (CSSProp.Cursor cursorText :: style)
          OnMouseDown (fun ev -> (mouseOp Down ev))
          OnMouseUp (fun ev -> (mouseOp Up ev))
          OnMouseMove (fun ev -> mouseOp (if mDown ev then Drag else Move) ev)
          OnScroll (fun _ -> dispatch <| (UpdateScrollPosFromCanvas dispatch))
          Ref (fun el ->
            canvasDiv <- Some el
            writeCanvasScroll model.ScreenScrollPos
            )

          OnWheel wheelUpdate
        ]
        [
          svg
            [ Style
                [
                    Height sizeInPixels
                    Width sizeInPixels
                ]
            ]
            [ g // group list of elements with list of attributes
                [ Style [Transform (sprintf "scale(%f)" zoom)]] // top-level transform style attribute for zoom
                    svgReact // the application code
            ]
        ]

/// View function, displays symbols / wires and possibly also a grid / drag-to-select box / connecting ports line / snap-to-grid visualisation
let view 
        (model:Model) 
        (headerHeight: float) 
        (style: CSSProp list) 
        (dispatch : Msg -> unit) 
            : ReactElement =
    let start = TimeHelpers.getTimeMs()
    let wDispatch wMsg = dispatch (Wire wMsg)
    let wireSvg = BusWire.view model.Wire wDispatch

    let wholeCanvas = $"{max 100.0 (100.0 / model.Zoom)}" + "%"
    let snapIndicatorLineX = snapIndicatorLineX model wholeCanvas
    let snapIndicatorLineY = snapIndicatorLineY model wholeCanvas
    /// show all the snap lines (used primarily for debugging snap)
    let snapDisplay (model:Model) =
        let snapLineY (ypt:SnapData) = snapLineHorizontal wholeCanvas ypt.Snap
        let snapLineX (xpt:SnapData) = snapLineVertical wholeCanvas xpt.Snap
        Array.append
            (model.SnapSymbols.SnapX.SnapData |> Array.map snapLineX)
            (model.SnapSymbols.SnapY.SnapData |> Array.map snapLineY)
        |> Array.toList


    let gridSize = Constants.gridSize
    let grid =
        svg [ SVGAttr.Width wholeCanvas; SVGAttr.Height wholeCanvas; SVGAttr.XmlSpace "http://www.w3.org/2000/svg" ] [
            defs [] [
                pattern [
                    Id "Grid"
                    SVGAttr.Width $"{gridSize}"
                    SVGAttr.Height $"{gridSize}"
                    SVGAttr.PatternUnits "userSpaceOnUse"
                ] [
                    path [
                        SVGAttr.D $"M {gridSize} 0 L 0 0 0 {gridSize}"
                        SVGAttr.Fill "None"
                        SVGAttr.Stroke "Gray"
                        SVGAttr.StrokeWidth "0.5"
                        ] []
                ]
            ]
            rect [SVGAttr.Width wholeCanvas; SVGAttr.Height wholeCanvas; SVGAttr.Fill "url(#Grid)"] []
        ]

    let dragToSelectBox =
        let {BoundingBox.TopLeft = {X=fX; Y=fY}; H=fH; W=fW} = model.DragToSelectBox
        let polygonPoints = $"{fX},{fY} {fX+fW},{fY} {fX+fW},{fY+fH} {fX},{fY+fH}"
        let selectionBox = { defaultPolygon with Stroke = "Black"; StrokeWidth = "0.1px"; Fill = "Blue"; FillOpacity = 0.05 }

        makePolygon polygonPoints selectionBox

    let connectingPortsWire =
        let connectPortsLine = { defaultLine with Stroke = "Green"; StrokeWidth = "2.0px"; StrokeDashArray = "5, 5" }
        let {XYPos.X = x1; Y = y1}, {XYPos.X = x2; Y = y2} = model.ConnectPortsLine
        [ makeLine x1 y1 x2 y2 connectPortsLine
          makeCircle x2 y2 { portCircle with Fill = "Green" }
        ]

    let displayElements =
        if model.ShowGrid
        then [ grid; wireSvg ]
        else [ wireSvg ]

    // uncomment the display model react for visbility of all snaps
    let snaps = snapIndicatorLineX @ snapIndicatorLineY // snapDisplay model

    match model.Action with // Display differently depending on what state Sheet is in
    | Selecting ->
        displaySvgWithZoom model headerHeight style ( displayElements @ [ dragToSelectBox ] ) dispatch
    | ConnectingInput _ | ConnectingOutput _ ->
        displaySvgWithZoom model headerHeight style ( displayElements @ connectingPortsWire ) dispatch
    | MovingSymbols | DragAndDrop ->
        displaySvgWithZoom model headerHeight style ( displayElements @ snaps) dispatch
    | MovingWire _ -> 
        displaySvgWithZoom model headerHeight style (displayElements @ snaps) dispatch
    | _ ->
        displaySvgWithZoom model headerHeight style displayElements dispatch
    |> TimeHelpers.instrumentInterval "SheetView" start
<|MERGE_RESOLUTION|>--- conflicted
+++ resolved
@@ -611,12 +611,8 @@
 /// snap to each other.
 let symbolMatch (symbol: SymbolT.Symbol) =
     match symbol.Component.Type with
-<<<<<<< HEAD
-    | Input _ // legacy component - to be deleted
-=======
     // legacy component - to be deleted
     | Input _
->>>>>>> 8ad4e9ba
     | Input1 _ | Output _| IOLabel -> 
         Input1 (0, None)
 
