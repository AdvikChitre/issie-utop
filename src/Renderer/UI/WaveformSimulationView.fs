--- conflicted
+++ resolved
@@ -426,14 +426,8 @@
 
 let selectAll s model = { model with selected = Array.map (fun _ -> s) model.selected } |> Ok |> StartWaveSim
 
-<<<<<<< HEAD
 let allSelected model = Array.forall ((=) true) model.selected
 let anySelected model = Array.exists ((=) true) model.selected
-=======
-let allSelected model =
-    Array.fold (fun state b ->
-        if b then state else false) true model.selected
->>>>>>> d988857f
 
 let delSelected model =
     let filtSelected arr =
