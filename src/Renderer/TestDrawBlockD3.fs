module TestDrawBlockD3
open GenerateData
open Elmish

(******************************************************************************************
   This submodule contains a set of functions that enable random data generation
   for property-based testing of Draw Block wire routing functions.
   basic idea.
   1. Generate, in various ways, random circuit layouts
   2. For each layout apply smartautoroute to regenerate all wires
   3. Apply check functions to see if the resulting wire routing obeys "good layout" rules.
   4. Output any layouts with anomalous wire routing
*******************************************************************************************)

open TestDrawBlock
open TestLib
open TestDrawBlock.HLPTick3
open TestDrawBlock.HLPTick3.Asserts
open TestDrawBlock.HLPTick3.Builder
open TestDrawBlock.HLPTick3.Tests

open EEExtensions
open Optics
open Optics.Operators
open BlockHelpers
open Helpers
open CommonTypes
open ModelType
open DrawModelType
open Sheet.SheetInterface
open GenerateData
open SheetBeautifyHelpers
open SheetBeautifyHelpers.SegmentHelpers
open SheetBeautifyD3
open BusWireUpdate
open RotateScale


//------------------------------------------------------------------------------------------------------------------------//
//------------------------------functions to build issue schematics programmatically--------------------------------------//
//------------------------------------------------------------------------------------------------------------------------//

module Builder =
    let segsConnectedToSym (sheet: SheetT.Model) (sym: SymbolT.Symbol) =
        let countVisSegsInWire (wire: BusWireT.Wire) =
            visibleSegments wire.WId sheet
            |> List.length

        let symPortIds = 
            sym.PortMaps.Order
            |> mapValues
            |> Array.toList
            |> List.concat
        
        sheet.Wire.Wires
        |> Map.filter (fun _ wire -> List.contains (string wire.InputPort) symPortIds || List.contains (string wire.OutputPort) symPortIds)
        |> Map.toList
        |> List.map (fun (_, wire) -> wire)
        |> List.map countVisSegsInWire
        |> List.sum


    /// Print info needed for reverse circuit generation from sheet
    let printCircuitBuild (sheet: SheetT.Model) =
        failwithf "Not implemented"


//--------------------------------------------------------------------------------------------------//
//----------------------------------------Example Test Circuits using Gen<'a> samples---------------//
//--------------------------------------------------------------------------------------------------//

open Builder

/// small offsets in X&Y axis
let rnd=System.Random(42)
let shuffleA arrayToShuffle: 'a array =
        let tmpA = Array.copy arrayToShuffle
        for i = 0 to tmpA.Length - 1 do 
            let r = rnd.Next(i, tmpA.Length);
            (tmpA[i],tmpA[r])
            |> fun (iv, rv) -> tmpA[r] <- iv;  tmpA[i]  <- rv
        tmpA

let rotateSymbol (symLabel: string) (rotate: Rotation) (model: SheetT.Model) : (SheetT.Model) =
            let symbolsMap = model.Wire.Symbol.Symbols
            let getSymbol = 
                mapValues symbolsMap
                |> Array.tryFind (fun sym -> caseInvariantEqual sym.Component.Label symLabel)
                |> function | Some x -> Ok x | None -> Error "Can't find symbol with label '{symPort.Label}'"

            match getSymbol with
            | Ok symbol ->
                let rotatedSymbol = SymbolResizeHelpers.rotateSymbol rotate symbol
                let updatedSymbolsMap = Map.add symbol.Id rotatedSymbol symbolsMap
                { model with Wire = { model.Wire with Symbol = { model.Wire.Symbol with Symbols = updatedSymbolsMap } } }

            | _ -> model

        // Flip a symbol
let flipSymbol (symLabel: string) (flip: SymbolT.FlipType option) (model: SheetT.Model) : (SheetT.Model) =
    let symbolsMap = model.Wire.Symbol.Symbols
    let getSymbol =
        mapValues symbolsMap
        |> Array.tryFind (fun sym -> caseInvariantEqual sym.Component.Label symLabel)
        |> function | Some x -> Ok x | None -> Error "Can't find symbol with label '{symPort.Label}'"

    match flip with 
    | None -> model
    | Some f ->
        match getSymbol with
        | Ok symbol ->
            let flippedSymbol = SymbolResizeHelpers.flipSymbol f symbol
            let updatedSymbolsMap = Map.add symbol.Id flippedSymbol symbolsMap
            { model with Wire = { model.Wire with Symbol = { model.Wire.Symbol with Symbols = updatedSymbolsMap } } }

        | _ -> model


let placeSymbol (symLabel: string) (compType: ComponentType) (position: XYPos) (rotation: Rotation) (flip: SymbolT.FlipType option) (model: SheetT.Model) : Result<SheetT.Model, string> =
    let symLabel = String.toUpper symLabel // make label into its standard casing
    let symModel, symId = SymbolUpdate.addSymbol [] (model.Wire.Symbol) position compType symLabel
    let sym = symModel.Symbols[symId]
    match position + sym.getScaledDiagonal with
    | {X=x;Y=y} when x > maxSheetCoord || y > maxSheetCoord ->
        Error $"symbol '{symLabel}' position {position + sym.getScaledDiagonal} lies outside allowed coordinates"
    | _ ->
        model
        |> Optic.set symbolModel_ symModel
        |> SheetUpdateHelpers.updateBoundingBoxes // could optimise this by only updating symId bounding boxes
        |> rotateSymbol symLabel rotation 
        |> flipSymbol symLabel flip
        |> Ok
let dSelect (model:SheetT.Model) = 
    { model with
        SelectedComponents = []
        SelectedWires = []
    }
let selectA (model:SheetT.Model) = 
    let symbols = model.Wire.Symbol.Symbols |> Map.toList |> List.map fst
    let wires = model.Wire.Wires |> Map.toList |> List.map fst
    { model with
        SelectedComponents = symbols
        SelectedWires = wires
    }
let test2Builder = 
    let intToRot (x: int)= 
        match x with
        | 0 -> Degree90
        | 1 -> Degree90
        | 2 -> Degree180
        | 3 -> Degree270
        | _ -> Degree0
    let ints = GenerateData.map intToRot (randomInt 0 1 3)
    let floats = randomFloat 100 20 200
    List.allPairs (GenerateData.toList floats) (GenerateData.toList ints)
    |> List.toArray
    |> GenerateData.shuffleA
    |> GenerateData.fromArray

let test3Builder = 
    randomFloat 50 20 300  

    

let test1Builder = 
    let getRotation x=  
            match x with
                |1  -> Degree0
                |2  -> Degree90
                |3  -> Degree180
                |4  -> Degree270
                |_  -> Degree0


    let getFlip x=
        match x with
            |1  -> Some SymbolT.FlipHorizontal
            |2  -> Some SymbolT.FlipVertical
            |_  -> None
    let thing = 0
    let allFlip = List.map getFlip [1..3]
    let allRot = List.map getRotation [1..4] 
    let combinations lst =
        [ for x in lst do
            for y in lst do
                for z in lst do
                    yield [x; y; z] ]
    List.allPairs allRot allFlip
    |>combinations
    |>List.toArray
    |>shuffleA
    |>(fun f -> f[1..25]) 
    |>fromArray



let offsetXY =
    let offsetX = randomFloat -2. 0.1 2.
    let offsetY = randomFloat -2. 0.1 2.
    (offsetX, offsetY)
    ||> product (fun (x: float) (y: float) -> {X=x; Y=y})

/// Returns the position in respect to the centre of the sheet
let pos x y = 
    middleOfSheet + {X=float x; Y=float y}

let makeTest1Circuit (ori:list<Rotation*(SymbolT.FlipType option)>)=
    printf "MUX1 rotation: %A" (fst ori[0])
    printf "MUX1 flipType: %A" ((snd ori[0]))
    printf "MUX2 rotation: %A" (fst ori[1])
    printf "MUX2 flipType: %A" ((snd ori[1]))
    printf "MUX3 rotation: %A" (fst ori[2])
    printf "MUX3 flipType: %A" ((snd ori[2]))
    let Mux1Pos = middleOfSheet + {X=400. ; Y=0.}
    let Mux2Pos = middleOfSheet + {X=400. ; Y=400.}
    let finalModel = 
        initSheetModel
        |> placeSymbol "DM1" Demux4 middleOfSheet  (fst ori[0]) (snd ori[0])
        |> Result.bind(placeSymbol "MUX1" Mux4 Mux1Pos (fst ori[1]) (snd ori[1]))
        |> Result.bind (placeWire (portOf "DM1" 0) (portOf "MUX1" 0))
        |> Result.bind (placeWire (portOf "DM1" 1) (portOf "MUX1" 1))
        |> Result.bind (placeWire (portOf "DM1" 2) (portOf "MUX1" 2))
        |> Result.bind (placeWire (portOf "DM1" 3) (portOf "MUX1" 3))
        |> Result.bind(placeSymbol "MUX2" Mux4 Mux2Pos (fst ori[2]) (snd ori[2]))
        |> Result.bind (placeWire (portOf "DM1" 0) (portOf "MUX2" 0))
        |> Result.bind (placeWire (portOf "DM1" 1) (portOf "MUX2" 1))
        |> Result.bind (placeWire (portOf "DM1" 2) (portOf "MUX2" 2))
        |> Result.bind (placeWire (portOf "DM1" 3) (portOf "MUX2" 3))
        |> getOkOrFail
        
    finalModel.Wire.Symbol.Symbols.Values
    |> Seq.cast
    |> List.ofSeq
    |>List.map (fun (x:SymbolT.Symbol) -> printf "%A STransform : %A" x.Component.Label x.STransform )
    |>ignore
    finalModel

let makeTest2Circuit (data: float*Rotation)=
    let rotation = snd data
    let gap = fst data
    printf "Test 2 rotation: %A" rotation
    printf "Test 2 gap: %A" gap
    let Pos1 = middleOfSheet + {X=gap ; Y=0.}
    let Pos2 = Pos1 + {X=gap ; Y=0.}
    let Pos3 = Pos2 + {X=gap ; Y=0.}
    let noWireModel =
        initSheetModel
        |> placeSymbol "C1" (Constant1( Width=8 , ConstValue=0 , DialogTextValue="0" )) middleOfSheet Degree0 None
        |> Result.bind(placeSymbol "SN1" (SplitN(3,[2;3;3],[0;1;2])) Pos1 Degree0 None)
        |> Result.bind(placeSymbol "MN1" (MergeN(3)) Pos2 Degree0 None)
        |> Result.bind(placeSymbol "B" (Output(8)) Pos3 Degree0 None)
        |> getOkOrFail
        |> selectA
    let rotModel = 
        match rotation with
        |Degree0 -> noWireModel
        |_ -> Optic.set symbolModel_ (rotateBlock noWireModel.SelectedComponents noWireModel.Wire.Symbol rotation) noWireModel
    let model =
        rotModel
        |> placeWire (portOf "C1" 0) (portOf "SN1" 0)
        |> Result.bind (placeWire (portOf "SN1" 0) (portOf "MN1" 0))
        |> Result.bind (placeWire (portOf "SN1" 1) (portOf "MN1" 1))
        |> Result.bind (placeWire (portOf "SN1" 2) (portOf "MN1" 2))
        |> Result.bind (placeWire (portOf "MN1" 0) (portOf "B" 0))
        |> getOkOrFail


    {model with Wire = model.Wire |>calculateBusWidths |>fst}
    |>rerouteAllWires
    |>dSelect


let makeTest3Circuit (gap:float)=
    let coeff = gap/200.
    printf "Test 3 gap: %A" gap
    let Pos1 = middleOfSheet + {X=0. ; Y=200.*coeff}
    let Pos2 = middleOfSheet + {X=200.*coeff ; Y=(-60.)*coeff}
    let Pos3 = Pos1 + {X=200.*coeff ; Y=(-60.)*coeff}
    let Pos4 = Pos2 + {X=200.*coeff ; Y=(-50.)*coeff}
    let Pos5 = Pos4 + {X=0.   ; Y=100.*coeff}
    let Pos6 = Pos5 + {X=0.   ; Y=100.*coeff}
    let Pos7 = Pos6 + {X=0.   ; Y=100.*coeff}
    let Pos8 = Pos6 + {X=150.*coeff   ; Y=0.}
    let Pos9 = Pos7 + {X=250.*coeff   ; Y=(-14.)*coeff}
    let Pos10 = Pos8 + {X=80.*coeff   ; Y=(-100.)*coeff}
    let Pos11 = Pos8 + {X=180.*coeff   ; Y=(-35.)*coeff}
    let Pos12 = Pos11 + {X=180.*coeff   ; Y=(-100.)*coeff}
    let Pos13 = Pos12 + {X=180.*coeff   ; Y=200.*coeff}



    let noWireModel =
        initSheetModel
        |> placeSymbol "IN1" (Input1( BusWidth=2 , DefaultValue=None)) middleOfSheet Degree0 None
        |> Result.bind(placeSymbol "IN2" (Input1( BusWidth=2 , DefaultValue=None)) Pos1 Degree0 None )
        |> Result.bind(placeSymbol "SW1" (SplitWire(BusWidth=1)) Pos2 Degree0 None )
        |> Result.bind(placeSymbol "SW2" (SplitWire(BusWidth=1)) Pos3 Degree0 None )
        |> Result.bind(placeSymbol "G1" (GateN(GateType=And,NumInputs=2)) Pos4 Degree0 None )
        |> Result.bind(placeSymbol "G2" (GateN(GateType=And,NumInputs=2)) Pos5 Degree0 None )
        |> Result.bind(placeSymbol "G3" (GateN(GateType=And,NumInputs=2)) Pos6 Degree0 None )
        |> Result.bind(placeSymbol "G4" (GateN(GateType=And,NumInputs=2)) Pos7 Degree0 None )
        |> Result.bind(placeSymbol "G5" (GateN(GateType=And,NumInputs=2)) Pos8 Degree0 None )
        |> Result.bind(placeSymbol "G6" (GateN(GateType=And,NumInputs=2)) Pos9 Degree0 None )
        |> Result.bind(placeSymbol "G7" (GateN(GateType=Xor,NumInputs=2)) Pos10 Degree0 None )
        |> Result.bind(placeSymbol "G8" (GateN(GateType=Xor,NumInputs=2)) Pos11 Degree0 None )
        |> Result.bind(placeSymbol "MN1" (MergeN(NumInputs=4)) Pos12 Degree0 None )
        |> Result.bind(placeSymbol "OUT" (Output( BusWidth=4)) Pos13 Degree0 None)
        |> getOkOrFail
    let model =
        noWireModel
        |> placeWire (portOf "IN1" 0) (portOf "SW1" 0)
        |> Result.bind (placeWire (portOf "IN2" 0) (portOf "SW2" 0))
        |> Result.bind (placeWire (portOf "SW1" 0) (portOf "G1" 0))
        |> Result.bind (placeWire (portOf "SW1" 0) (portOf "G2" 0))
        |> Result.bind (placeWire (portOf "SW1" 1) (portOf "G3" 0))
        |> Result.bind (placeWire (portOf "SW1" 1) (portOf "G4" 0))
        |> Result.bind (placeWire (portOf "SW2" 0) (portOf "G2" 1))
        |> Result.bind (placeWire (portOf "SW2" 0) (portOf "G3" 1))
        |> Result.bind (placeWire (portOf "SW2" 1) (portOf "G1" 1))
        |> Result.bind (placeWire (portOf "SW2" 1) (portOf "G4" 1))
        |> Result.bind (placeWire (portOf "G1" 0) (portOf "G5" 0))          
        |> Result.bind (placeWire (portOf "G3" 0) (portOf "G5" 1))          
        |> Result.bind (placeWire (portOf "G4" 0) (portOf "G6" 1))
        |> Result.bind (placeWire (portOf "G5" 0) (portOf "G6" 0))
        |> Result.bind (placeWire (portOf "G1" 0) (portOf "G7" 0))
        |> Result.bind (placeWire (portOf "G3" 0) (portOf "G7" 1))
        |> Result.bind (placeWire (portOf "G4" 0) (portOf "G8" 0))
        |> Result.bind (placeWire (portOf "G5" 0) (portOf "G8" 1))          
        |> Result.bind (placeWire (portOf "G2" 0) (portOf "MN1" 0))
        |> Result.bind (placeWire (portOf "G7" 0) (portOf "MN1" 1))
        |> Result.bind (placeWire (portOf "G8" 0) (portOf "MN1" 2))
        |> Result.bind (placeWire (portOf "G6" 0) (portOf "MN1" 3))
        |> Result.bind (placeWire (portOf "MN1" 0) (portOf "OUT" 0))
        |> getOkOrFail

    {model with Wire = model.Wire |>calculateBusWidths |>fst}

let makeTest4Circuit (data:float)=
    let gap = (data)/1.
    printf "Test 4 gap: %A" gap
    let Pos1 = middleOfSheet + {X=100 ; Y=150.}
    let noWireModel =
        initSheetModel
        |> placeSymbol "IN" (Constant1( Width=4 , ConstValue=0 , DialogTextValue="0" )) middleOfSheet Degree0 None
        |> Result.bind(placeSymbol "SN1" (SplitN(4,[1;1;1;1],[0;1;2;3])) Pos1 Degree0 None)
        |> Result.bind(placeSymbol "MN1" (MergeN(NumInputs=4)) (Pos1 + {X=50.+gap;Y=0.}) Degree0 None)
        |> Result.bind(placeSymbol "OUT" (Output(BusWidth=4)) (Pos1 + {X=200.+gap;Y=0.}) Degree0 None)
        |> Result.bind(placeSymbol "SEL" (BusSelection(OutputWidth=1,OutputLSBit=3)) (middleOfSheet + {X=100;Y=0.}) Degree0 None)
        |> getOkOrFail
    let model =
        noWireModel
        |> placeWire (portOf "IN" 0) (portOf "SN1" 0)
        |> Result.bind (placeWire (portOf "SN1" 1) (portOf "MN1" 1))
        |> Result.bind (placeWire (portOf "SN1" 2) (portOf "MN1" 2))
        |> Result.bind (placeWire (portOf "SN1" 3) (portOf "MN1" 3))
        |> Result.bind (placeWire (portOf "SEL" 0) (portOf "MN1" 0))
        |> Result.bind (placeWire (portOf "IN" 0) (portOf "SEL" 0))
        |> Result.bind (placeWire (portOf "MN1" 0) (portOf "OUT" 0))
        |> getOkOrFail

    {model with Wire = model.Wire |>calculateBusWidths |>fst}
    |>rerouteAllWires
    |>dSelect
    
//------------------------------------------------------------------------------------------------//
//-------------------------Example assertions used to test sheets---------------------------------//
//------------------------------------------------------------------------------------------------//


module Asserts =

    let failOnAllTests (sample: int) _ =
            Some <| $"Sample {sample}"

            
    let wireLengthMetric (model:SheetT.Model) = 
        let totalLength = calcVisWireLength model
        let minLength =
            mapValues model.Wire.Wires
            |> Array.map (fun w -> Symbol.getTwoPortLocations model.Wire.Symbol w.InputPort w.OutputPort)
            |> Array.map (fun w -> manhattanDistance (fst w) (snd w))
            |> Array.sum
        totalLength/minLength - 1.
    
    let failOnMetric (failAll:bool) (sample: int) (model: SheetT.Model) =
            let wireScore = wireLengthMetric model
            let ISP =  numOfIntersectedSymPairs model //number of intersecting symbol pairs
            let numSymPairs = 
                (float (mapKeys model.Wire.Symbol.Symbols |> Array.toList).Length)/2.
                |> (System.Math.Round)
                |> int 
            let ISPScore = (float ISP)/(float numSymPairs)
            let numSegs = 
                (getVisibleSegOnSheet model).Length
            let ISS = float (numOfIntersectSegSym model) //number of segments intersecting segments
            let ISSScore = (float ISS)/(float (numSegs+numSymPairs))
            let SCR = numSegmentCrossRightAngle model //number of wire intersections
            let SCRScore = (float SCR)/(float numSegs)
<<<<<<< HEAD
            let score = System.Math.Round ((ISPScore + ISSScore + SCRScore),10) 
            printf $" ===========Sample {sample} scored average {score}/3 with ISP {ISP}, ISS {ISS}, SCR {SCR}============"
=======
            let score = System.Math.Round ((ISPScore + ISSScore + SCRScore + wireScore),10) 
            printf $" Sample {sample} scored average {score}/4 with ISP {ISP}, ISS {ISS}, SCR {SCR}, WireWaste {wireScore}"
>>>>>>> f828d05a
            match failAll with
            |true -> Some $"=====Failing all, sample {sample}====="
            |_ ->
                match score with
                |0.0 -> None
                |_ -> Some $"=====Sample {sample} failed with score > 0=====" 
//---------------------------------------------------------------------------------------//
//-----------------------------Demo tests on Draw Block code-----------------------------//
//---------------------------------------------------------------------------------------//

module Tests =
    open Asserts
    let D3Test1 testNum firstSample showTargetSheet dispatch =
        runTestOnSheets
            "Mux conected to 2 demux, fail on all"
            firstSample
            test1Builder
            showTargetSheet
            (Some sheetWireLabelSymbol)
            makeTest1Circuit
            (AssertFunc (failOnMetric true))
            Evaluations.nullEvaluator
            dispatch
        |> recordPositionInTest testNum showTargetSheet dispatch

    let D3Test2 testNum firstSample showTargetSheet dispatch =
        runTestOnSheets
            "Mux conected to 2 demux, fail on metric"
            firstSample
            test1Builder
            showTargetSheet
            (Some sheetWireLabelSymbol)
            makeTest1Circuit
            (AssertFunc (failOnMetric false))
            Evaluations.nullEvaluator
            dispatch
        |> recordPositionInTest testNum showTargetSheet dispatch
    
    let D3Test3 testNum firstSample showTargetSheet dispatch =
        runTestOnSheets
            "Test for label placement, fail on all"
            firstSample
            test2Builder
            showTargetSheet
            (Some sheetWireLabelSymbol)
            makeTest2Circuit
            (AssertFunc (failOnMetric true))
            Evaluations.nullEvaluator
            dispatch
        |> recordPositionInTest testNum showTargetSheet dispatch

    let D3Test4 testNum firstSample showTargetSheet dispatch =
        runTestOnSheets
            "Test for label placement, fail on metric"
            firstSample
            test2Builder
            showTargetSheet
            (Some sheetWireLabelSymbol)
            makeTest2Circuit
            (AssertFunc (failOnMetric false))
            Evaluations.nullEvaluator
            dispatch
        |> recordPositionInTest testNum showTargetSheet dispatch

    let D3Test5 testNum firstSample showTargetSheet dispatch =
        runTestOnSheets
            "General Test on complex circuit"
            firstSample
            test3Builder
            showTargetSheet
            (Some sheetWireLabelSymbol)
            makeTest3Circuit
            (AssertFunc (failOnMetric true))
            Evaluations.nullEvaluator
            dispatch
        |> recordPositionInTest testNum showTargetSheet dispatch
    
    let D3Test6 testNum firstSample showTargetSheet dispatch =
        runTestOnSheets
            "Test for label placement, fail on all "
            firstSample
            test3Builder
            showTargetSheet
            (Some sheetWireLabelSymbol)
            makeTest4Circuit
            (AssertFunc (failOnMetric true))
            Evaluations.nullEvaluator
            dispatch
        |> recordPositionInTest testNum showTargetSheet dispatch

    let D3Test7 testNum firstSample showTargetSheet dispatch =
        runTestOnSheets
            "Test for label placement, fail on metric "
            firstSample
            test3Builder
            showTargetSheet
            (Some sheetWireLabelSymbol)
            makeTest4Circuit
            (AssertFunc (failOnMetric false))
            Evaluations.nullEvaluator
            dispatch
        |> recordPositionInTest testNum showTargetSheet dispatch

    // ac2021: CAUSED COMPILE ERRORS SO COMMENTED
    // ac2021: I think it was caused by Alina's pr?
    // let D3Test2 testNum firstSample dispatch =
    //     runTestOnSheets
    //         "two custom components with random offset: fail all tests"
    //         firstSample
    //         offsetXY
    //         makeTest2Circuit
    //         Asserts.failOnAllTests
    //         dispatch
    //     |> recordPositionInTest testNum dispatch

    let testsToRunFromSheetMenu : (string * (int -> int -> bool -> Dispatch<Msg> -> Unit)) list =
        // Change names and test functions as required
        // delete unused tests from list
        [
            "Test1", D3Test1 // example
            "Test2", D3Test2 // example
            "Test3", D3Test3
            "Test4", D3Test4
            "Test5", D3Test5 
            "Test6", D3Test6 
            "Test7", D3Test7
            "Toggle Beautify", fun _ _ _ _ -> printf "Beautify Toggled"
            "Next Test Error", fun _ _ _ _ -> printf "Next Error:" // Go to the nexterror in a test
        ]
    
    /// Display the next error in a previously started test
    let nextError (testName, testFunc) firstSampleToTest showTargetSheet dispatch =
        let testNum =
            testsToRunFromSheetMenu
            |> List.tryFindIndex (fun (name,_) -> name = testName)
            |> Option.defaultValue 0
        testFunc testNum firstSampleToTest showTargetSheet dispatch

    /// common function to execute any test.
    /// testIndex: index of test in testsToRunFromSheetMenu
    let testMenuFunc (testIndex: int) (dispatch: Dispatch<Msg>) (model: Model) =
        let name,func = testsToRunFromSheetMenu[testIndex] 
        printf "%s" name
        match name, model.DrawBlockTestState with
        | "Next Test Error", Some state ->
            nextError testsToRunFromSheetMenu[state.LastTestNumber] (state.LastTestSampleIndex+1) (state.TargetFunctionApplied) dispatch
        | "Next Test Error", None ->
            printf "Test Finished"
            ()
        | "Toggle Beautify", Some state -> 
            nextError testsToRunFromSheetMenu[state.LastTestNumber] (state.LastTestSampleIndex) (not state.TargetFunctionApplied) dispatch
        | "Toggle Beautify", None ->
            printf "No test started"
            ()
        | _ ->
            func testIndex 0 true dispatch
        <|MERGE_RESOLUTION|>--- conflicted
+++ resolved
@@ -396,13 +396,8 @@
             let ISSScore = (float ISS)/(float (numSegs+numSymPairs))
             let SCR = numSegmentCrossRightAngle model //number of wire intersections
             let SCRScore = (float SCR)/(float numSegs)
-<<<<<<< HEAD
             let score = System.Math.Round ((ISPScore + ISSScore + SCRScore),10) 
             printf $" ===========Sample {sample} scored average {score}/3 with ISP {ISP}, ISS {ISS}, SCR {SCR}============"
-=======
-            let score = System.Math.Round ((ISPScore + ISSScore + SCRScore + wireScore),10) 
-            printf $" Sample {sample} scored average {score}/4 with ISP {ISP}, ISS {ISS}, SCR {SCR}, WireWaste {wireScore}"
->>>>>>> f828d05a
             match failAll with
             |true -> Some $"=====Failing all, sample {sample}====="
             |_ ->
